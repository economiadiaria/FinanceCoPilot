--- conflicted
+++ resolved
@@ -4,10 +4,6 @@
 import { setupVite, serveStatic } from "./vite";
 import type { User } from "@shared/schema";
 import { scrubPII } from "@shared/utils";
-<<<<<<< HEAD
-import { requestLoggingMiddleware, getLogger } from "./observability/logger";
-=======
->>>>>>> 151afb8c
 
 const app = express();
 
@@ -60,22 +56,6 @@
   res.on("finish", () => {
     const duration = Date.now() - start;
     if (path.startsWith("/api")) {
-<<<<<<< HEAD
-      const logger = getLogger(req);
-      const sanitized = capturedJsonResponse ? scrubPII(capturedJsonResponse) : undefined;
-      logger.info("Legacy HTTP request metric", {
-        event: "http.legacy",
-        userId: req.authUser?.userId,
-        clientId: req.clientContext?.clientId,
-        context: {
-          method: req.method,
-          path,
-          statusCode: res.statusCode,
-          durationMs: duration,
-          response: sanitized,
-        },
-      });
-=======
       let logLine = `${req.method} ${path} ${res.statusCode} in ${duration}ms`;
       if (capturedJsonResponse) {
         const sanitized = scrubPII(capturedJsonResponse);
@@ -87,7 +67,6 @@
       }
 
       log(logLine);
->>>>>>> 151afb8c
     }
   });
 
