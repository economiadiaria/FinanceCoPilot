--- conflicted
+++ resolved
@@ -18,15 +18,11 @@
   extractPattern,
   isDuplicateTransaction,
   matchesPattern,
-<<<<<<< HEAD
   normalizeOfxAmount,
-=======
->>>>>>> 2f63bae4
 } from "./pj-ingestion-helpers";
 import { buildCostBreakdown, buildMonthlyInsights } from "./pj-dashboard-helpers";
 import { z } from "zod";
 import { recordAuditEvent } from "./security/audit";
-<<<<<<< HEAD
 import { getLogger } from "./observability/logger";
 import {
   startOfxIngestionTimer,
@@ -72,8 +68,6 @@
       .optional(),
   }),
 });
-=======
->>>>>>> 2f63bae4
 
 // Configure multer
 const upload = multer({
@@ -540,11 +534,7 @@
         | string
         | string[]
         | undefined;
-<<<<<<< HEAD
-      clientId = Array.isArray(candidateClientId)
-=======
       const clientId = Array.isArray(candidateClientId)
->>>>>>> 2f63bae4
         ? candidateClientId[0]
         : candidateClientId;
 
@@ -552,24 +542,10 @@
         return res.status(400).json({ error: "clientId é obrigatório" });
       }
 
-<<<<<<< HEAD
-      ingestionLogger = ingestionLogger.child({ clientId });
-      timer = startOfxIngestionTimer(clientId);
-      ingestionLogger.info("Importação OFX iniciada", {
-        event: "pj.ofx.import.start",
-        context: {
-          sizeBytes: req.file.size,
-        },
-      });
-
-      errorStage = "hashing";
-=======
->>>>>>> 2f63bae4
       const buffer = req.file.buffer;
       const fileHash = crypto.createHash("sha256").update(buffer).digest("hex");
       const existingImport = await storage.getOFXImport(fileHash);
 
-<<<<<<< HEAD
       ingestionLogger.info("Arquivo OFX recebido", {
         event: "pj.ofx.import.file",
         context: {
@@ -584,25 +560,6 @@
       }
 
       errorStage = "parse";
-=======
-      if (existingImport) {
-        return res.json({
-          success: true,
-          imported: 0,
-          total: existingImport.transactionCount || 0,
-          deduped: existingImport.transactionCount || 0,
-          alreadyImported: true,
-          reconciliation: existingImport.reconciliation || { accounts: [], warnings: [] },
-          autoCategorized: 0,
-        });
-      }
-
-      let fileContent = buffer.toString("utf8");
-      if (fileContent.includes("�")) {
-        fileContent = buffer.toString("latin1");
-      }
-
->>>>>>> 2f63bae4
       let ofxData: any;
       try {
         ofxData = await Ofx.parse(fileContent);
@@ -620,7 +577,6 @@
         throw new Error("Arquivo OFX não contém contas bancárias para importação");
       }
 
-<<<<<<< HEAD
       ingestionLogger.info("OFX parseado", {
         event: "pj.ofx.import.parsed",
         context: {
@@ -628,8 +584,6 @@
         },
       });
 
-=======
->>>>>>> 2f63bae4
       const parseDate = (value?: string): string | undefined => {
         if (!value) return undefined;
         const trimmed = value.trim();
@@ -643,11 +597,7 @@
 
       const existingBankTxs = await storage.getBankTransactions(clientId);
       const newTransactions: BankTransaction[] = [];
-<<<<<<< HEAD
       warnings = [];
-=======
-      const warnings: string[] = [];
->>>>>>> 2f63bae4
       const accountSummaries: {
         accountId: string;
         currency?: string;
@@ -664,7 +614,6 @@
       let totalTransactionsInFile = 0;
       let dedupedCount = 0;
 
-<<<<<<< HEAD
       errorStage = "processing";
 
       for (const account of accountsArray) {
@@ -726,72 +675,10 @@
             existingBankTxs,
             newTransactions,
             {
-=======
-      for (const account of accountsArray) {
-        const statement = account.STMTRS;
-        if (!statement) continue;
-        
-        const accountId = statement.BANKACCTFROM?.ACCTID || "unknown";
-        const currency = statement.CURDEF || "BRL";
-        const startDate = parseDate(statement.BANKTRANLIST?.DTSTART);
-        const endDate = parseDate(statement.BANKTRANLIST?.DTEND);
-        
-        // Opening balance: use BALAMT from BANKTRANLIST if available, else 0
-        const openingBalance = statement.BANKTRANLIST?.BALAMT 
-          ? parseFloat(statement.BANKTRANLIST.BALAMT) 
-          : 0;
-        
-        // Closing balance from LEDGERBAL
-        const ledgerClosingBalance = statement.LEDGERBAL?.BALAMT 
-          ? parseFloat(statement.LEDGERBAL.BALAMT) 
-          : undefined;
-        
-        let net = 0;
-        let totalCredits = 0;
-        let totalDebits = 0;
-        
-        const transactions = statement.BANKTRANLIST?.STMTTRN || [];
-        const txArray = Array.isArray(transactions) ? transactions : [transactions];
-        totalTransactionsInFile += txArray.length;
-        
-        for (const tx of txArray) {
-          const date = tx.DTPOSTED ? formatBR(tx.DTPOSTED.substring(0, 8)) : "";
-          let amount = parseFloat(tx.TRNAMT) || 0;
-          const desc = tx.MEMO || tx.NAME || "Sem descrição";
-          const fitid = tx.FITID;
-          const trnType = tx.TRNTYPE;
-          
-          // Ajustar sinal se necessário
-          let adjusted = false;
-          if (trnType === "DEBIT" && amount > 0) {
-            amount = -amount;
-            adjusted = true;
-          } else if (trnType === "CREDIT" && amount < 0) {
-            amount = -amount;
-            adjusted = true;
-          }
-          
-          if (adjusted) {
-            warnings.push(
-              `Sinal ajustado automaticamente para ${trnType} em ${date} (${desc}).`
-            );
-          }
-          
-          // Dedup por fitid ou (date + amount + desc)
-          const candidate = { date, amount, desc, fitid };
-          const isDup = isDuplicateTransaction(existingBankTxs, newTransactions, candidate);
-
-          if (!isDup) {
-            const bankTx: BankTransaction = {
-              bankTxId: uuidv4(),
-              date,
-              desc,
->>>>>>> 2f63bae4
               amount,
               desc,
               date,
               fitid,
-<<<<<<< HEAD
             }
           );
 
@@ -892,59 +779,6 @@
       }
 
       errorStage = "persist";
-=======
-              sourceHash: fileHash,
-              linkedLegs: [],
-              reconciled: false,
-            };
-
-            newTransactions.push(bankTx);
-          } else {
-            dedupedCount += 1;
-          }
-          
-          net = round2(net + amount);
-          if (amount > 0) totalCredits = round2(totalCredits + amount);
-          else totalDebits = round2(totalDebits + Math.abs(amount));
-        }
-        
-        const computedClosingBalance = round2(openingBalance + net);
-        const divergence = ledgerClosingBalance !== undefined
-          ? round2(ledgerClosingBalance - computedClosingBalance)
-          : undefined;
-        
-        accountSummaries.push({
-          accountId,
-          currency,
-          startDate,
-          endDate,
-          openingBalance,
-          ledgerClosingBalance,
-          computedClosingBalance,
-          totalCredits,
-          totalDebits,
-          net,
-          divergence,
-        });
-        
-        if (divergence !== undefined && Math.abs(divergence) > 0.01) {
-          warnings.push(
-            `Divergência de R$ ${divergence.toFixed(2)} detectada na conta ${accountId}. ` +
-            `Saldo de fechamento OFX: R$ ${ledgerClosingBalance?.toFixed(2)}, ` +
-            `Calculado: R$ ${computedClosingBalance.toFixed(2)}`
-          );
-        }
-      }
-
-      // Aplicar categorização prospectiva (auto-categorizar com regras existentes)
-      const rules = await storage.getCategorizationRules(clientId);
-      const categorizedCount = applyCategorizationRules(newTransactions, rules);
-
-      // Salvar transações (já com categorização aplicada)
-      await storage.addBankTransactions(clientId, newTransactions);
-
-      // Registrar importação
->>>>>>> 2f63bae4
       await storage.addOFXImport({
         fileHash,
         clientId,
@@ -956,7 +790,6 @@
         },
       });
 
-<<<<<<< HEAD
       ingestionLogger.info("Reconciliação OFX consolidada", {
         event: "pj.ofx.import.reconciliation",
         context: {
@@ -966,8 +799,6 @@
       });
 
       errorStage = "audit";
-=======
->>>>>>> 2f63bae4
       await recordAuditEvent({
         user: req.authUser!,
         eventType: "pj.ofx.import",
@@ -976,7 +807,6 @@
           clientId,
           imported: newTransactions.length,
           categorized: categorizedCount,
-<<<<<<< HEAD
           accounts: accountSummaries.length,
           duplicateFile: Boolean(existingImport),
           warnings: warnings.length,
@@ -1006,31 +836,16 @@
       });
 
       return res.json({
-=======
-          accounts: accountsArray.length,
-        },
-      });
-
-      res.json({
->>>>>>> 2f63bae4
         success: true,
         imported: newTransactions.length,
         total: totalTransactionsInFile,
         deduped: dedupedCount,
-<<<<<<< HEAD
         autoCategorized: categorizedCount,
         alreadyImported: Boolean(existingImport),
-=======
-        alreadyImported: false,
->>>>>>> 2f63bae4
         reconciliation: {
           accounts: accountSummaries,
           warnings,
         },
-<<<<<<< HEAD
-=======
-        autoCategorized: categorizedCount,
->>>>>>> 2f63bae4
       });
     } catch (error: any) {
       if (clientId) {
@@ -1485,14 +1300,10 @@
 
       res.json(insights);
     } catch (error: any) {
-<<<<<<< HEAD
       getLogger(req).error("Erro ao buscar monthly-insights PJ", {
         event: "pj.dashboard.monthly-insights",
         context: { clientId: req.query?.clientId },
       }, error);
-=======
-      console.error("Erro ao buscar monthly-insights PJ:", error);
->>>>>>> 2f63bae4
       res.status(500).json({ error: error.message || "Erro ao buscar monthly-insights" });
     }
   });
@@ -1519,14 +1330,10 @@
 
       res.json(breakdown);
     } catch (error: any) {
-<<<<<<< HEAD
       getLogger(req).error("Erro ao buscar costs-breakdown PJ", {
         event: "pj.dashboard.costs-breakdown",
         context: { clientId: req.query?.clientId },
       }, error);
-=======
-      console.error("Erro ao buscar costs-breakdown PJ:", error);
->>>>>>> 2f63bae4
       res.status(500).json({ error: error.message || "Erro ao buscar costs-breakdown" });
     }
   });
