import type {
  Client,
  Transaction,
  Position,
  PFPolicy,
  PJPolicy,
  Report,
  User,
  OFXImport,
  OFItem,
  OFAccount,
  OFSyncMeta,
  Sale,
  SaleLeg,
  PaymentMethod,
  LedgerEntry,
  BankAccount,
  BankSummarySnapshot,
  BankTransaction,
  CategorizationRule,
  PjCategory,
  PjClientCategory,
  AuditLogEntry,
} from "@shared/schema";
import Database from "@replit/database";

const PROCESSED_WEBHOOK_RETENTION_MS = 15 * 60 * 1000;

export interface PjClientCategoryRecord {
  id: string;
  orgId: string;
  clientId: string;
  baseCategoryId: string | null;
<<<<<<< HEAD
  name: string;
  description?: string | null;
  parentId: string | null;
=======
  parentId: string | null;
  name: string;
  description?: string | null;
>>>>>>> 707c9da6
  acceptsPostings: boolean;
  level: number;
  path: string;
  sortOrder: number;
  createdAt: string;
  updatedAt: string;
}

export interface IStorage {
  // Health
  checkHealth(): Promise<void>;

  // Users
  getUsers(): Promise<User[]>;
  getUserById(userId: string): Promise<User | undefined>;
  getUserByEmail(email: string): Promise<User | undefined>;
  createUser(user: User): Promise<User>;
  updateUser(userId: string, updates: Partial<User>): Promise<User>;
  anonymizeUser(userId: string): Promise<User | undefined>;

  // Clients
  getClients(): Promise<Client[]>;
  getClient(clientId: string): Promise<Client | undefined>;
  upsertClient(client: Client): Promise<Client>;
  anonymizeClient(clientId: string): Promise<Client | undefined>;

  // Transactions
  getTransactions(clientId: string): Promise<Transaction[]>;
  setTransactions(clientId: string, transactions: Transaction[]): Promise<void>;
  addTransactions(clientId: string, transactions: Transaction[]): Promise<void>;

  // Positions
  getPositions(clientId: string): Promise<Position[]>;
  setPositions(clientId: string, positions: Position[]): Promise<void>;
  addPosition(clientId: string, position: Position): Promise<void>;

  // Policies
  getPolicy(clientId: string): Promise<PFPolicy | PJPolicy | null>;
  setPolicy(clientId: string, policy: PFPolicy | PJPolicy): Promise<void>;

  // Reports
  getReport(clientId: string, period: string): Promise<Report | null>;
  setReport(clientId: string, period: string, report: Report): Promise<void>;
  getReportHtml(clientId: string, period: string): Promise<string | null>;
  setReportHtml(clientId: string, period: string, html: string): Promise<void>;

  // OFX Imports
  getOFXImport(clientId: string, bankAccountId: string, fileHash: string): Promise<OFXImport | null>;
  addOFXImport(ofxImport: OFXImport): Promise<void>;

  // Open Finance (Pluggy)
  getOFItems(clientId: string): Promise<OFItem[]>;
  setOFItems(clientId: string, items: OFItem[]): Promise<void>;
  addOFItem(clientId: string, item: OFItem): Promise<void>;
  
  getOFAccounts(clientId: string): Promise<OFAccount[]>;
  setOFAccounts(clientId: string, accounts: OFAccount[]): Promise<void>;

  // Bank accounts
  getBankAccounts(orgId: string, clientId?: string): Promise<BankAccount[]>;
  upsertBankAccount(account: BankAccount): Promise<BankAccount>;

  // Bank summaries
  getBankSummarySnapshots(
    orgId: string,
    clientId: string,
    bankAccountId?: string
  ): Promise<BankSummarySnapshot[]>;
  setBankSummarySnapshots(
    orgId: string,
    clientId: string,
    bankAccountId: string,
    snapshots: BankSummarySnapshot[]
  ): Promise<void>;
  upsertBankSummarySnapshot(snapshot: BankSummarySnapshot): Promise<void>;
  deleteBankSummarySnapshot(
    orgId: string,
    clientId: string,
    bankAccountId: string,
    window?: string
  ): Promise<void>;

  getOFSyncMeta(clientId: string): Promise<OFSyncMeta | null>;
  setOFSyncMeta(clientId: string, meta: OFSyncMeta): Promise<void>;

  // PJ - Categories
  getPjCategories(): Promise<PjCategory[]>;
  setPjCategories(categories: PjCategory[]): Promise<void>;
  getPjClientCategories(orgId: string, clientId: string): Promise<PjClientCategory[]>;
  bulkInsertPjClientCategories(
    orgId: string,
    clientId: string,
    categories: PjClientCategory[],
  ): Promise<void>;

  // PJ - Sales
  getSales(clientId: string): Promise<Sale[]>;
  setSales(clientId: string, sales: Sale[]): Promise<void>;
  addSale(clientId: string, sale: Sale): Promise<void>;
  
  // PJ - Sale Legs
  getSaleLegs(clientId: string): Promise<SaleLeg[]>;
  setSaleLegs(clientId: string, legs: SaleLeg[]): Promise<void>;
  updateSaleLeg(clientId: string, saleLegId: string, updates: Partial<SaleLeg>): Promise<void>;
  
  // PJ - Payment Methods
  getPaymentMethods(clientId: string): Promise<PaymentMethod[]>;
  setPaymentMethods(clientId: string, methods: PaymentMethod[]): Promise<void>;
  
  // PJ - Ledger
  getLedgerEntries(clientId: string): Promise<LedgerEntry[]>;
  setLedgerEntries(clientId: string, entries: LedgerEntry[]): Promise<void>;
  addLedgerEntry(clientId: string, entry: LedgerEntry): Promise<void>;
  
  // PJ - Bank Transactions
  getBankTransactions(clientId: string, bankAccountId?: string): Promise<BankTransaction[]>;
  setBankTransactions(
    clientId: string,
    transactions: BankTransaction[],
    bankAccountId?: string
  ): Promise<void>;
  addBankTransactions(clientId: string, transactions: BankTransaction[]): Promise<void>;
  updateBankTransaction(clientId: string, bankTxId: string, updates: Partial<BankTransaction>): Promise<void>;

  // PJ - Categorization Rules
  getCategorizationRules(clientId: string): Promise<CategorizationRule[]>;
  setCategorizationRules(clientId: string, rules: CategorizationRule[]): Promise<void>;
  addCategorizationRule(clientId: string, rule: CategorizationRule): Promise<void>;
  updateCategorizationRule(clientId: string, ruleId: string, updates: Partial<CategorizationRule>): Promise<void>;

  // PJ - Client Categories
  getPjClientCategories(orgId: string, clientId: string): Promise<PjClientCategoryRecord[]>;
  setPjClientCategories(
    orgId: string,
    clientId: string,
    categories: PjClientCategoryRecord[],
  ): Promise<void>;

  // Audit trail
  recordAudit(entry: AuditLogEntry): Promise<void>;
  getAuditLogs(organizationId: string, limit?: number): Promise<AuditLogEntry[]>;

  // Webhooks deduplication
  registerProcessedWebhook(key: string, timestampIso: string): Promise<void>;
  hasProcessedWebhook(key: string): Promise<boolean>;
}

export class MemStorage implements IStorage {
  private users: Map<string, User>;
  private clients: Map<string, Client>;
  private transactions: Map<string, Transaction[]>;
  private positions: Map<string, Position[]>;
  private policies: Map<string, PFPolicy | PJPolicy>;
  private reports: Map<string, Map<string, Report>>;
  private reportHtmls: Map<string, Map<string, string>>;
  private ofxImports: Map<string, OFXImport>;
  private ofItems: Map<string, OFItem[]>;
  private ofAccounts: Map<string, OFAccount[]>;
  private ofSyncMeta: Map<string, OFSyncMeta>;
  private bankAccounts: Map<string, BankAccount>;
  private bankSummaries: Map<string, BankSummarySnapshot[]>;

  // PJ storage
  private pjCategories: Map<string, PjCategory>;
  private pjClientCategories: Map<string, Map<string, PjClientCategory>>;
  private pjSales: Map<string, Sale[]>;
  private pjSaleLegs: Map<string, SaleLeg[]>;
  private pjPaymentMethods: Map<string, PaymentMethod[]>;
  private pjLedgerEntries: Map<string, LedgerEntry[]>;
  private pjBankTransactions: Map<string, Map<string, BankTransaction[]> | BankTransaction[]>;
  private pjCategorizationRules: Map<string, CategorizationRule[]>;
  private pjClientCategories: Map<string, PjClientCategoryRecord[]>;
  private auditLogs: Map<string, AuditLogEntry[]>;
  private processedWebhooks: Map<string, string>;

  constructor() {
    this.users = new Map();
    this.clients = new Map();
    this.transactions = new Map();
    this.positions = new Map();
    this.policies = new Map();
    this.reports = new Map();
    this.reportHtmls = new Map();
    this.ofxImports = new Map();
    this.ofItems = new Map();
    this.ofAccounts = new Map();
    this.ofSyncMeta = new Map();
    this.bankAccounts = new Map();
    this.bankSummaries = new Map();

    this.pjCategories = new Map();
    this.seedPjCategories();
    this.pjClientCategories = new Map();
    this.pjSales = new Map();
    this.pjSaleLegs = new Map();
    this.pjPaymentMethods = new Map();
    this.pjLedgerEntries = new Map();
    this.pjBankTransactions = new Map();
    this.pjCategorizationRules = new Map();
    this.pjClientCategories = new Map();
    this.auditLogs = new Map();
    this.processedWebhooks = new Map();
  }

  private seedPjCategories(): void {
    const now = new Date().toISOString();
    const seeds: PjCategory[] = [
      {
        id: "seed-pj-category-receita",
        code: "RECEITA",
        name: "Receitas",
        description: "Entradas operacionais de vendas e serviços.",
        parentId: null,
        isCore: true,
        acceptsPostings: false,
        level: 1,
        path: "RECEITA",
        sortOrder: 10,
        createdAt: now,
        updatedAt: now,
      },
      {
        id: "seed-pj-category-deducoes-receita",
        code: "DEDUCOES_RECEITA",
        name: "(-) Deduções da Receita",
        description: "Descontos, impostos e devoluções associados às receitas.",
        parentId: null,
        isCore: true,
        acceptsPostings: false,
        level: 1,
        path: "DEDUCOES_RECEITA",
        sortOrder: 20,
        createdAt: now,
        updatedAt: now,
      },
      {
        id: "seed-pj-category-gea",
        code: "GEA",
        name: "(-) Despesas Gerais e Administrativas",
        description: "Custos operacionais administrativos.",
        parentId: null,
        isCore: true,
        acceptsPostings: false,
        level: 1,
        path: "GEA",
        sortOrder: 30,
        createdAt: now,
        updatedAt: now,
      },
      {
        id: "seed-pj-category-comercial-mkt",
        code: "COMERCIAL_MKT",
        name: "(-) Despesas Comerciais e Marketing",
        description: "Gastos comerciais e de marketing.",
        parentId: null,
        isCore: true,
        acceptsPostings: false,
        level: 1,
        path: "COMERCIAL_MKT",
        sortOrder: 40,
        createdAt: now,
        updatedAt: now,
      },
      {
        id: "seed-pj-category-financeiras",
        code: "FINANCEIRAS",
        name: "(-/+) Despesas e Receitas Financeiras",
        description: "Receitas e despesas financeiras.",
        parentId: null,
        isCore: true,
        acceptsPostings: false,
        level: 1,
        path: "FINANCEIRAS",
        sortOrder: 50,
        createdAt: now,
        updatedAt: now,
      },
      {
        id: "seed-pj-category-outras",
        code: "OUTRAS",
        name: "(-/+) Outras Despesas e Receitas Não Operacionais",
        description: "Eventos não operacionais.",
        parentId: null,
        isCore: true,
        acceptsPostings: false,
        level: 1,
        path: "OUTRAS",
        sortOrder: 60,
        createdAt: now,
        updatedAt: now,
      },
    ];

    this.pjCategories.clear();
    for (const category of seeds) {
      this.pjCategories.set(category.id, category);
    }
  }

  private getClientCategoryBucket(orgId: string, clientId: string): Map<string, PjClientCategory> {
    const key = `${orgId}:${clientId}`;
    let bucket = this.pjClientCategories.get(key);
    if (!bucket) {
      bucket = new Map();
      this.pjClientCategories.set(key, bucket);
    }
    return bucket;
  }

  private sortPjCategories<T extends { sortOrder?: number; path: string }>(categories: T[]): T[] {
    return [...categories].sort((a, b) => {
      const sortDiff = (a.sortOrder ?? 0) - (b.sortOrder ?? 0);
      if (sortDiff !== 0) {
        return sortDiff;
      }
      return a.path.localeCompare(b.path);
    });
  }

  async checkHealth(): Promise<void> {
    // In-memory storage is always available when the process is alive.
  }

  // Users
  async getUsers(): Promise<User[]> {
    return Array.from(this.users.values());
  }

  async getUserById(userId: string): Promise<User | undefined> {
    return this.users.get(userId);
  }

  async getUserByEmail(email: string): Promise<User | undefined> {
    return Array.from(this.users.values()).find(u => u.email === email);
  }

  async createUser(user: User): Promise<User> {
    this.users.set(user.userId, user);
    return user;
  }

  async updateUser(userId: string, updates: Partial<User>): Promise<User> {
    const existing = this.users.get(userId);
    if (!existing) {
      throw new Error(`User ${userId} not found`);
    }
    const updated = { ...existing, ...updates };
    this.users.set(userId, updated);
    return updated;
  }

  async anonymizeUser(userId: string): Promise<User | undefined> {
    const existing = this.users.get(userId);
    if (!existing) {
      return undefined;
    }
    const anonymized: User = {
      ...existing,
      name: "Usuário Anonimizado",
      email: `${userId}@anon.finco`,
      passwordHash: existing.passwordHash,
      managerId: undefined,
      consultantId: undefined,
    };
    this.users.set(userId, anonymized);
    return anonymized;
  }

  // Clients
  async getClients(): Promise<Client[]> {
    return Array.from(this.clients.values());
  }

  async getClient(clientId: string): Promise<Client | undefined> {
    return this.clients.get(clientId);
  }

  async upsertClient(client: Client): Promise<Client> {
    this.clients.set(client.clientId, client);
    return client;
  }

  async anonymizeClient(clientId: string): Promise<Client | undefined> {
    const existing = this.clients.get(clientId);
    if (!existing) {
      return undefined;
    }
    const anonymized: Client = {
      ...existing,
      name: "Cliente Anonimizado",
      email: `${clientId}@anon.finco`,
    };
    this.clients.set(clientId, anonymized);
    return anonymized;
  }

  // Transactions
  async getTransactions(clientId: string): Promise<Transaction[]> {
    return this.transactions.get(clientId) || [];
  }

  async setTransactions(clientId: string, transactions: Transaction[]): Promise<void> {
    this.transactions.set(clientId, transactions);
  }

  async addTransactions(clientId: string, newTransactions: Transaction[]): Promise<void> {
    const existing = await this.getTransactions(clientId);
    this.transactions.set(clientId, [...existing, ...newTransactions]);
  }

  // Positions
  async getPositions(clientId: string): Promise<Position[]> {
    return this.positions.get(clientId) || [];
  }

  async setPositions(clientId: string, positions: Position[]): Promise<void> {
    this.positions.set(clientId, positions);
  }

  async addPosition(clientId: string, position: Position): Promise<void> {
    const existing = await this.getPositions(clientId);
    this.positions.set(clientId, [...existing, position]);
  }

  // Policies
  async getPolicy(clientId: string): Promise<PFPolicy | PJPolicy | null> {
    return this.policies.get(clientId) || null;
  }

  async setPolicy(clientId: string, policy: PFPolicy | PJPolicy): Promise<void> {
    this.policies.set(clientId, policy);
  }

  // Reports
  async getReport(clientId: string, period: string): Promise<Report | null> {
    const clientReports = this.reports.get(clientId);
    return clientReports?.get(period) || null;
  }

  async setReport(clientId: string, period: string, report: Report): Promise<void> {
    if (!this.reports.has(clientId)) {
      this.reports.set(clientId, new Map());
    }
    this.reports.get(clientId)!.set(period, report);
  }

  async getReportHtml(clientId: string, period: string): Promise<string | null> {
    const clientHtmls = this.reportHtmls.get(clientId);
    return clientHtmls?.get(period) || null;
  }

  async setReportHtml(clientId: string, period: string, html: string): Promise<void> {
    if (!this.reportHtmls.has(clientId)) {
      this.reportHtmls.set(clientId, new Map());
    }
    this.reportHtmls.get(clientId)!.set(period, html);
  }

  // OFX Imports
  private getOfxImportKey(
    clientId: string,
    bankAccountId: string | undefined,
    fileHash: string
  ): string {
    const namespacedBankAccountId = bankAccountId ?? "legacy";
    return `ofxImport:${clientId}:${namespacedBankAccountId}:${fileHash}`;
  }

  async getOFXImport(
    clientId: string,
    bankAccountId: string,
    fileHash: string
  ): Promise<OFXImport | null> {
    const normalizedKey = this.getOfxImportKey(clientId, bankAccountId, fileHash);
    const existing = this.ofxImports.get(normalizedKey);
    if (existing) {
      return existing;
    }

    const legacyEntry = this.ofxImports.get(fileHash);
    if (
      legacyEntry &&
      (!legacyEntry.clientId || legacyEntry.clientId === clientId) &&
      (!legacyEntry.bankAccountId || legacyEntry.bankAccountId === bankAccountId)
    ) {
      const migrated: OFXImport = {
        ...legacyEntry,
        clientId: legacyEntry.clientId ?? clientId,
        bankAccountId: legacyEntry.bankAccountId ?? bankAccountId,
      };
      this.ofxImports.delete(fileHash);
      this.ofxImports.set(
        this.getOfxImportKey(migrated.clientId, migrated.bankAccountId, fileHash),
        migrated
      );
      return migrated;
    }

    return null;
  }

  async addOFXImport(ofxImport: OFXImport): Promise<void> {
    this.ofxImports.set(
      this.getOfxImportKey(ofxImport.clientId, ofxImport.bankAccountId, ofxImport.fileHash),
      ofxImport
    );
  }

  // Open Finance (Pluggy)
  async getOFItems(clientId: string): Promise<OFItem[]> {
    return this.ofItems.get(clientId) || [];
  }

  async setOFItems(clientId: string, items: OFItem[]): Promise<void> {
    this.ofItems.set(clientId, items);
  }

  async addOFItem(clientId: string, item: OFItem): Promise<void> {
    const existing = await this.getOFItems(clientId);
    this.ofItems.set(clientId, [...existing, item]);
  }

  async getOFAccounts(clientId: string): Promise<OFAccount[]> {
    return this.ofAccounts.get(clientId) || [];
  }

  async setOFAccounts(clientId: string, accounts: OFAccount[]): Promise<void> {
    this.ofAccounts.set(clientId, accounts);
  }

  private getBankAccountKey(orgId: string, fingerprint: string): string {
    return `${orgId}:${fingerprint}`;
  }

  async getBankAccounts(orgId: string, clientId?: string): Promise<BankAccount[]> {
    const accounts = Array.from(this.bankAccounts.values()).filter(account => {
      if (account.orgId !== orgId) {
        return false;
      }
      if (clientId && account.clientId !== clientId) {
        return false;
      }
      return true;
    });

    const deduped = new Map<string, BankAccount>();
    for (const account of accounts) {
      deduped.set(account.accountFingerprint, account);
    }

    return Array.from(deduped.values());
  }

  async upsertBankAccount(account: BankAccount): Promise<BankAccount> {
    const key = this.getBankAccountKey(account.orgId, account.accountFingerprint);
    const existing = this.bankAccounts.get(key);
    const now = new Date().toISOString();
    const merged: BankAccount = {
      ...existing,
      ...account,
      createdAt: existing?.createdAt ?? account.createdAt ?? now,
      updatedAt: account.updatedAt ?? now,
    } as BankAccount;

    this.bankAccounts.set(key, merged);
    return merged;
  }

  async getOFSyncMeta(clientId: string): Promise<OFSyncMeta | null> {
    return this.ofSyncMeta.get(clientId) || null;
  }

  async setOFSyncMeta(clientId: string, meta: OFSyncMeta): Promise<void> {
    this.ofSyncMeta.set(clientId, meta);
  }

  // PJ - Categories
  async getPjCategories(): Promise<PjCategory[]> {
    return this.sortPjCategories(Array.from(this.pjCategories.values()));
  }

  async setPjCategories(categories: PjCategory[]): Promise<void> {
    this.pjCategories.clear();
    for (const category of categories) {
      this.pjCategories.set(category.id, {
        ...category,
        description: category.description ?? undefined,
        parentId: category.parentId ?? null,
        acceptsPostings: category.acceptsPostings ?? true,
        isCore: category.isCore ?? false,
      });
    }
  }

  async getPjClientCategories(orgId: string, clientId: string): Promise<PjClientCategory[]> {
    const bucket = this.getClientCategoryBucket(orgId, clientId);
    return this.sortPjCategories(Array.from(bucket.values()));
  }

  async bulkInsertPjClientCategories(
    orgId: string,
    clientId: string,
    categories: PjClientCategory[],
  ): Promise<void> {
    if (categories.length === 0) {
      return;
    }

    const bucket = this.getClientCategoryBucket(orgId, clientId);
    for (const category of categories) {
      bucket.set(category.id, {
        ...category,
        orgId,
        clientId,
        baseCategoryId: category.baseCategoryId ?? null,
        parentId: category.parentId ?? null,
        acceptsPostings: category.acceptsPostings ?? true,
        description: category.description ?? undefined,
      });
    }
  }

  private getBankSummaryKey(orgId: string, clientId: string, bankAccountId: string): string {
    return `${orgId}:${clientId}:${bankAccountId}`;
  }

  private getPjClientCategoryKey(orgId: string, clientId: string): string {
    return `pj_client_categories:${orgId}:${clientId}`;
  }

  async getBankSummarySnapshots(
    orgId: string,
    clientId: string,
    bankAccountId?: string
  ): Promise<BankSummarySnapshot[]> {
    if (bankAccountId) {
      return this.bankSummaries.get(this.getBankSummaryKey(orgId, clientId, bankAccountId)) ?? [];
    }

    const prefix = `${orgId}:${clientId}:`;
    const snapshots: BankSummarySnapshot[] = [];
    for (const [key, value] of Array.from(this.bankSummaries.entries())) {
      if (key.startsWith(prefix)) {
        snapshots.push(...value);
      }
    }
    return snapshots;
  }

  async setBankSummarySnapshots(
    orgId: string,
    clientId: string,
    bankAccountId: string,
    snapshots: BankSummarySnapshot[]
  ): Promise<void> {
    const key = this.getBankSummaryKey(orgId, clientId, bankAccountId);
    if (snapshots.length === 0) {
      this.bankSummaries.delete(key);
      return;
    }

    const normalized = snapshots.map(snapshot => ({
      ...snapshot,
      organizationId: snapshot.organizationId ?? orgId,
      clientId: snapshot.clientId ?? clientId,
      bankAccountId: snapshot.bankAccountId ?? bankAccountId,
    }));

    this.bankSummaries.set(key, normalized);
  }

  async upsertBankSummarySnapshot(snapshot: BankSummarySnapshot): Promise<void> {
    const { organizationId, clientId, bankAccountId, window } = snapshot;
    if (!window) {
      throw new Error("Bank summary snapshot requires a window identifier");
    }

    const key = this.getBankSummaryKey(organizationId, clientId, bankAccountId);
    const current = this.bankSummaries.get(key) ?? [];
    const index = current.findIndex(existing => existing.window === window);
    if (index === -1) {
      current.push(snapshot);
    } else {
      current[index] = snapshot;
    }
    this.bankSummaries.set(key, current);
  }

  async deleteBankSummarySnapshot(
    orgId: string,
    clientId: string,
    bankAccountId: string,
    window?: string
  ): Promise<void> {
    const key = this.getBankSummaryKey(orgId, clientId, bankAccountId);
    if (!this.bankSummaries.has(key)) {
      return;
    }

    if (!window) {
      this.bankSummaries.delete(key);
      return;
    }

    const remaining = (this.bankSummaries.get(key) ?? []).filter(snapshot => snapshot.window !== window);
    if (remaining.length === 0) {
      this.bankSummaries.delete(key);
    } else {
      this.bankSummaries.set(key, remaining);
    }
  }

  // PJ - Sales
  async getSales(clientId: string): Promise<Sale[]> {
    return this.pjSales.get(clientId) || [];
  }

  async setSales(clientId: string, sales: Sale[]): Promise<void> {
    this.pjSales.set(clientId, sales);
  }

  async addSale(clientId: string, sale: Sale): Promise<void> {
    const existing = await this.getSales(clientId);
    this.pjSales.set(clientId, [...existing, sale]);
  }

  // PJ - Sale Legs
  async getSaleLegs(clientId: string): Promise<SaleLeg[]> {
    return this.pjSaleLegs.get(clientId) || [];
  }

  async setSaleLegs(clientId: string, legs: SaleLeg[]): Promise<void> {
    this.pjSaleLegs.set(clientId, legs);
  }

  async updateSaleLeg(clientId: string, saleLegId: string, updates: Partial<SaleLeg>): Promise<void> {
    const legs = await this.getSaleLegs(clientId);
    const index = legs.findIndex(l => l.saleLegId === saleLegId);
    if (index !== -1) {
      legs[index] = { ...legs[index], ...updates };
      this.pjSaleLegs.set(clientId, legs);
    }
  }

  // PJ - Payment Methods
  async getPaymentMethods(clientId: string): Promise<PaymentMethod[]> {
    return this.pjPaymentMethods.get(clientId) || [];
  }

  async setPaymentMethods(clientId: string, methods: PaymentMethod[]): Promise<void> {
    this.pjPaymentMethods.set(clientId, methods);
  }

  // PJ - Ledger
  async getLedgerEntries(clientId: string): Promise<LedgerEntry[]> {
    return this.pjLedgerEntries.get(clientId) || [];
  }

  async setLedgerEntries(clientId: string, entries: LedgerEntry[]): Promise<void> {
    this.pjLedgerEntries.set(clientId, entries);
  }

  async addLedgerEntry(clientId: string, entry: LedgerEntry): Promise<void> {
    const existing = await this.getLedgerEntries(clientId);
    this.pjLedgerEntries.set(clientId, [...existing, entry]);
  }

  // PJ - Bank Transactions
  private ensureBankTransactionBucket(clientId: string): Map<string, BankTransaction[]> {
    const existing = this.pjBankTransactions.get(clientId);
    if (existing instanceof Map) {
      return existing;
    }

    if (Array.isArray(existing)) {
      const legacyList = existing as BankTransaction[];
      const bucket = new Map<string, BankTransaction[]>();
      for (const tx of legacyList) {
        const bankAccountId = tx.bankAccountId ?? tx.accountId ?? "unknown";
        const list = bucket.get(bankAccountId) ?? [];
        list.push({ ...tx, bankAccountId });
        bucket.set(bankAccountId, list);
      }
      this.pjBankTransactions.set(clientId, bucket);
      return bucket;
    }

    const bucket = new Map<string, BankTransaction[]>();
    this.pjBankTransactions.set(clientId, bucket);
    return bucket;
  }

  async getBankTransactions(clientId: string, bankAccountId?: string): Promise<BankTransaction[]> {
    const bucket = this.ensureBankTransactionBucket(clientId);
    if (bankAccountId) {
      return bucket.get(bankAccountId) ? [...bucket.get(bankAccountId)!] : [];
    }

    return Array.from(bucket.values()).flat();
  }

  async setBankTransactions(
    clientId: string,
    transactions: BankTransaction[],
    bankAccountId?: string
  ): Promise<void> {
    const bucket = this.ensureBankTransactionBucket(clientId);

    if (bankAccountId) {
      bucket.set(
        bankAccountId,
        transactions.map(tx => ({ ...tx, bankAccountId: tx.bankAccountId ?? bankAccountId }))
      );
      return;
    }

    bucket.clear();
    for (const tx of transactions) {
      const txAccountId = tx.bankAccountId;
      if (!txAccountId) {
        throw new Error("Bank transaction missing bankAccountId in setBankTransactions");
      }
      const list = bucket.get(txAccountId) ?? [];
      list.push(tx);
      bucket.set(txAccountId, list);
    }
  }

  async addBankTransactions(clientId: string, transactions: BankTransaction[]): Promise<void> {
    const bucket = this.ensureBankTransactionBucket(clientId);
    for (const tx of transactions) {
      if (!tx.bankAccountId) {
        throw new Error("Bank transaction missing bankAccountId in addBankTransactions");
      }
      const list = bucket.get(tx.bankAccountId) ?? [];
      list.push(tx);
      bucket.set(tx.bankAccountId, list);
    }
  }

  async updateBankTransaction(clientId: string, bankTxId: string, updates: Partial<BankTransaction>): Promise<void> {
    const bucket = this.ensureBankTransactionBucket(clientId);
    for (const [accountId, list] of Array.from(bucket.entries())) {
      const index = list.findIndex((t: BankTransaction) => t.bankTxId === bankTxId);
      if (index === -1) {
        continue;
      }
      const updated = { ...list[index], ...updates };
      updated.bankAccountId = updates.bankAccountId ?? list[index].bankAccountId ?? accountId;
      list[index] = updated;
      bucket.set(accountId, list);
      return;
    }

    throw new Error(`Bank transaction ${bankTxId} not found for client ${clientId}`);
  }

  // PJ - Categorization Rules
  async getCategorizationRules(clientId: string): Promise<CategorizationRule[]> {
    return this.pjCategorizationRules.get(clientId) || [];
  }

  async setCategorizationRules(clientId: string, rules: CategorizationRule[]): Promise<void> {
    this.pjCategorizationRules.set(clientId, rules);
  }

  async addCategorizationRule(clientId: string, rule: CategorizationRule): Promise<void> {
    const existing = await this.getCategorizationRules(clientId);
    this.pjCategorizationRules.set(clientId, [...existing, rule]);
  }

  async updateCategorizationRule(clientId: string, ruleId: string, updates: Partial<CategorizationRule>): Promise<void> {
    const rules = await this.getCategorizationRules(clientId);
    const index = rules.findIndex(r => r.ruleId === ruleId);
    if (index !== -1) {
      rules[index] = { ...rules[index], ...updates };
      this.pjCategorizationRules.set(clientId, rules);
    }
  }

  async getPjClientCategories(orgId: string, clientId: string): Promise<PjClientCategoryRecord[]> {
    const key = this.getPjClientCategoryKey(orgId, clientId);
    const categories = this.pjClientCategories.get(key);
    return categories
      ? categories.map(category => ({
          ...category,
          baseCategoryId: category.baseCategoryId ?? null,
          parentId: category.parentId ?? null,
          description: category.description ?? null,
          acceptsPostings: category.acceptsPostings ?? true,
        }))
      : [];
  }

  async setPjClientCategories(
    orgId: string,
    clientId: string,
    categories: PjClientCategoryRecord[],
  ): Promise<void> {
    const key = this.getPjClientCategoryKey(orgId, clientId);
    this.pjClientCategories.set(
      key,
      categories.map(category => ({
        ...category,
        baseCategoryId: category.baseCategoryId ?? null,
        parentId: category.parentId ?? null,
        description: category.description ?? null,
        acceptsPostings: category.acceptsPostings ?? true,
      })),
    );
  }

  async recordAudit(entry: AuditLogEntry): Promise<void> {
    const existing = this.auditLogs.get(entry.organizationId) ?? [];
    this.auditLogs.set(entry.organizationId, [...existing, entry].slice(-500));
  }

  async getAuditLogs(organizationId: string, limit = 100): Promise<AuditLogEntry[]> {
    const entries = this.auditLogs.get(organizationId) ?? [];
    return entries.slice(Math.max(0, entries.length - limit)).reverse();
  }

  private pruneProcessedWebhooks(now = Date.now()): void {
    for (const [key, iso] of Array.from(this.processedWebhooks.entries())) {
      const timestamp = Date.parse(iso);
      if (Number.isNaN(timestamp) || now - timestamp > PROCESSED_WEBHOOK_RETENTION_MS) {
        this.processedWebhooks.delete(key);
      }
    }
  }

  async registerProcessedWebhook(key: string, timestampIso: string): Promise<void> {
    this.pruneProcessedWebhooks();
    this.processedWebhooks.set(key, timestampIso);
  }

  async hasProcessedWebhook(key: string): Promise<boolean> {
    const now = Date.now();
    this.pruneProcessedWebhooks(now);
    const iso = this.processedWebhooks.get(key);
    if (!iso) {
      return false;
    }

    const timestamp = Date.parse(iso);
    if (Number.isNaN(timestamp)) {
      this.processedWebhooks.delete(key);
      return false;
    }

    if (now - timestamp > PROCESSED_WEBHOOK_RETENTION_MS) {
      this.processedWebhooks.delete(key);
      return false;
    }

    return true;
  }
}

export class ReplitDbStorage implements IStorage {
  private db: Database;
  private migrationsReady: Promise<void>;

  constructor() {
    this.db = new Database();
    this.migrationsReady = Promise.all([
      this.normalizeLegacyOFXImports(),
      this.normalizeLegacyPjCategories(),
      this.normalizeLegacyPjClientCategories(),
    ]).then(() => undefined);
  }

  async checkHealth(): Promise<void> {
    await this.migrationsReady;

    const probeKey = `healthcheck:${Date.now()}:${Math.random().toString(16).slice(2)}`;
    const setResult = await this.db.set(probeKey, "ok");
    if (!setResult.ok) {
      throw new Error(
        `Database error setting healthcheck key: ${setResult.error?.message || JSON.stringify(setResult.error)}`
      );
    }

    const deleteResult = await this.db.delete(probeKey);
    if (!deleteResult.ok) {
      throw new Error(
        `Database error deleting healthcheck key: ${deleteResult.error?.message || JSON.stringify(deleteResult.error)}`
      );
    }
  }

  private getOfxImportKey(
    clientId: string,
    bankAccountId: string | undefined,
    fileHash: string
  ): string {
    const namespacedBankAccountId = bankAccountId ?? "legacy";
    return `ofxImport:${clientId}:${namespacedBankAccountId}:${fileHash}`;
  }

  private getLegacyClientOfxImportKey(clientId: string, fileHash: string): string {
    return `ofxImport:${clientId}:${fileHash}`;
  }

  private getLegacyOfxImportKey(fileHash: string): string {
    return `ofxImport:${fileHash}`;
  }

  private getPjCategoriesKey(): string {
    return "pj_categories";
  }

  private getPjClientCategoriesKey(orgId: string, clientId: string): string {
    return `pj_client_categories:${orgId}:${clientId}`;
  }

  private sortPjCategories<T extends { sortOrder?: number; path: string }>(categories: T[]): T[] {
    return [...categories].sort((a, b) => {
      const sortDiff = (a.sortOrder ?? 0) - (b.sortOrder ?? 0);
      if (sortDiff !== 0) {
        return sortDiff;
      }
      return a.path.localeCompare(b.path);
    });
  }

  private getBankAccountKey(orgId: string, fingerprint: string): string {
    return `bank_account:${orgId}:${fingerprint}`;
  }

  private getBankAccountIndexKey(orgId: string): string {
    return `bank_account_index:${orgId}`;
  }

  private getBankTransactionsKey(clientId: string, bankAccountId: string): string {
    return `pj_bank_tx:${clientId}:${bankAccountId}`;
  }

  private getBankTransactionIndexKey(clientId: string): string {
    return `pj_bank_tx_index:${clientId}`;
  }

  private getPjClientCategoryKey(orgId: string, clientId: string): string {
    return `pj_client_categories:${orgId}:${clientId}`;
  }

  // Bank summary snapshots are stored under pj_bank_summary:{orgId}:{clientId}:{bankAccountId}
  private getBankSummaryKey(orgId: string, clientId: string, bankAccountId: string): string {
    return `pj_bank_summary:${orgId}:${clientId}:${bankAccountId}`;
  }

  private getBankSummaryIndexKey(orgId: string, clientId: string): string {
    return `pj_bank_summary_index:${orgId}:${clientId}`;
  }

  private getLegacyBankTransactionsKey(clientId: string): string {
    return `pj_bank_tx:${clientId}`;
  }

  private async loadBankTransactionIndex(clientId: string): Promise<string[]> {
    const result = await this.db.get(this.getBankTransactionIndexKey(clientId));
    if (!result.ok) {
      if (result.error?.statusCode !== 404) {
        throw new Error(`Database error getting bank transaction index for ${clientId}: ${result.error?.message || JSON.stringify(result.error)}`);
      }
      return [];
    }
    return Array.isArray(result.value) ? result.value : [];
  }

  private async saveBankTransactionIndex(clientId: string, accountIds: string[]): Promise<void> {
    const unique = Array.from(new Set(accountIds));
    const result = await this.db.set(this.getBankTransactionIndexKey(clientId), unique);
    if (!result.ok) {
      throw new Error(`Database error setting bank transaction index for ${clientId}: ${result.error?.message || JSON.stringify(result.error)}`);
    }
  }

  private async loadBankSummaryIndex(orgId: string, clientId: string): Promise<string[]> {
    const result = await this.db.get(this.getBankSummaryIndexKey(orgId, clientId));
    if (!result.ok) {
      if (result.error?.statusCode !== 404) {
        throw new Error(
          `Database error getting bank summary index for ${orgId}:${clientId}: ${result.error?.message || JSON.stringify(result.error)}`
        );
      }
      return [];
    }
    return Array.isArray(result.value) ? result.value : [];
  }

  private async saveBankSummaryIndex(orgId: string, clientId: string, bankAccountIds: string[]): Promise<void> {
    const unique = Array.from(new Set(bankAccountIds));
    const result = await this.db.set(this.getBankSummaryIndexKey(orgId, clientId), unique);
    if (!result.ok) {
      throw new Error(
        `Database error setting bank summary index for ${orgId}:${clientId}: ${result.error?.message || JSON.stringify(result.error)}`
      );
    }
  }

  private async migrateLegacyBankTransactions(clientId: string, legacy: BankTransaction[]): Promise<void> {
    const grouped = new Map<string, BankTransaction[]>();
    for (const tx of legacy) {
      const accountId = tx.bankAccountId || tx.accountId || "unknown";
      const list = grouped.get(accountId) ?? [];
      list.push({ ...tx, bankAccountId: accountId });
      grouped.set(accountId, list);
    }

    const accountIds: string[] = [];
    for (const [accountId, transactions] of Array.from(grouped.entries())) {
      const key = this.getBankTransactionsKey(clientId, accountId);
      const setResult = await this.db.set(key, transactions);
      if (!setResult.ok) {
        throw new Error(`Database error migrating bank transactions for ${clientId}:${accountId}: ${setResult.error?.message || JSON.stringify(setResult.error)}`);
      }
      accountIds.push(accountId);
    }

    await this.saveBankTransactionIndex(clientId, accountIds);

    const legacyKey = this.getLegacyBankTransactionsKey(clientId);
    const deleteResult = await this.db.delete(legacyKey);
    if (!deleteResult.ok && deleteResult.error?.statusCode !== 404) {
      throw new Error(`Database error deleting legacy bank transactions for ${clientId}: ${deleteResult.error?.message || JSON.stringify(deleteResult.error)}`);
    }
  }

  private async normalizeLegacyOFXImports(): Promise<void> {
    try {
      const listResult = await this.db.list("ofxImport:");
      if (!listResult.ok) {
        throw new Error(listResult.error?.message || "Unknown error listing OFX imports");
      }

      const keys = listResult.value ?? [];
      for (const key of keys) {
        const parts = key.split(":");
        if (parts.length >= 4) {
          continue; // already normalized
        }

        const legacyResult = await this.db.get(key);
        if (!legacyResult.ok) {
          if (legacyResult.error?.statusCode !== 404) {
            throw new Error(`Error loading legacy OFX import ${key}: ${legacyResult.error?.message || JSON.stringify(legacyResult.error)}`);
          }
          continue;
        }

        const legacyImport = legacyResult.value as OFXImport | null;
        if (!legacyImport) {
          await this.db.delete(key);
          continue;
        }

        const clientId = legacyImport.clientId;
        const fileHash = legacyImport.fileHash;
        const bankAccountId =
          legacyImport.bankAccountId ||
          legacyImport.reconciliation?.accounts?.[0]?.accountId ||
          "unknown";

        if (!clientId || !fileHash) {
          await this.db.delete(key);
          continue;
        }

        const normalizedImport: OFXImport = {
          ...legacyImport,
          clientId,
          bankAccountId,
        };

        const normalizedKey = this.getOfxImportKey(clientId, bankAccountId, fileHash);
        const setResult = await this.db.set(normalizedKey, normalizedImport);
        if (!setResult.ok) {
          throw new Error(`Error migrating OFX import ${key}: ${setResult.error?.message || JSON.stringify(setResult.error)}`);
        }

        const deleteResult = await this.db.delete(key);
        if (!deleteResult.ok) {
          throw new Error(`Error deleting legacy OFX import ${key}: ${deleteResult.error?.message || JSON.stringify(deleteResult.error)}`);
        }
      }
    } catch (error) {
      console.error("Failed to normalize legacy OFX imports", error);
    }
  }

  private async normalizeLegacyPjCategories(): Promise<void> {
    try {
      const result = await this.db.get(this.getPjCategoriesKey());
      if (!result.ok) {
        if (result.error?.statusCode !== 404) {
          throw new Error(
            `Error loading PJ categories for normalization: ${result.error?.message || JSON.stringify(result.error)}`,
          );
        }
        return;
      }

      const raw = result.value;
      if (!Array.isArray(raw)) {
        return;
      }

      let mutated = false;
      const normalized = (raw as PjCategory[]).map(category => {
        const next: PjCategory & { isCore?: boolean } = {
          ...category,
          name: (category as any).name ?? category.code,
          description: category.description ?? undefined,
          parentId: category.parentId ?? null,
          acceptsPostings: category.acceptsPostings ?? true,
          isCore: (category as any).isCore ?? false,
        };
        if ((category as any).name === undefined) {
          mutated = true;
        }
        if (category.parentId === undefined) {
          mutated = true;
        }
        if (category.acceptsPostings === undefined) {
          mutated = true;
        }
        if ((category as any).isCore === undefined) {
          mutated = true;
        }
        return next;
      });

      if (mutated) {
        const setResult = await this.db.set(this.getPjCategoriesKey(), normalized);
        if (!setResult.ok) {
          throw new Error(
            `Error saving normalized PJ categories: ${setResult.error?.message || JSON.stringify(setResult.error)}`,
          );
        }
      }
    } catch (error) {
      console.error("Failed to normalize PJ categories", error);
    }
  }

  private async normalizeLegacyPjClientCategories(): Promise<void> {
    try {
      const baseResult = await this.db.get(this.getPjCategoriesKey());
      const baseCategories =
        baseResult.ok && Array.isArray(baseResult.value)
          ? ((baseResult.value as PjCategory[]).map(category => ({
              ...category,
              name: (category as any).name ?? category.code,
              description: category.description ?? undefined,
              parentId: category.parentId ?? null,
              acceptsPostings: category.acceptsPostings ?? true,
            })) as PjCategory[])
          : [];
      const baseById = new Map(baseCategories.map(category => [category.id, category] as const));

      const listResult = await this.db.list("pj_client_categories:");
      if (!listResult.ok) {
        if (listResult.error?.statusCode !== 404) {
          throw new Error(listResult.error?.message || "Unknown error listing PJ client categories");
        }
        return;
      }

      const keys = listResult.value ?? [];
      for (const key of keys) {
        const result = await this.db.get(key);
        if (!result.ok) {
          if (result.error?.statusCode !== 404) {
            throw new Error(
              `Error loading PJ client categories ${key}: ${result.error?.message || JSON.stringify(result.error)}`,
            );
          }
          continue;
        }

        const raw = result.value;
        if (!Array.isArray(raw)) {
          continue;
        }

        let mutated = false;
        const normalized = (raw as PjClientCategoryRecord[]).map(category => {
          const base = category.baseCategoryId ? baseById.get(category.baseCategoryId) : undefined;
          const next: PjClientCategoryRecord = {
            ...category,
            baseCategoryId: category.baseCategoryId ?? null,
            parentId: category.parentId ?? null,
            name: (category as any).name ?? base?.name ?? "Categoria",
            description:
              (category as any).description ?? base?.description ?? null,
            acceptsPostings:
              category.acceptsPostings ?? base?.acceptsPostings ?? true,
            level: category.level,
            path: category.path,
            sortOrder: category.sortOrder ?? 0,
          };

          if ((category as any).name === undefined) {
            mutated = true;
          }
          if ((category as any).description === undefined) {
            mutated = true;
          }
          if (category.acceptsPostings === undefined) {
            mutated = true;
          }
          if (category.baseCategoryId === undefined) {
            mutated = true;
          }
          if (category.parentId === undefined) {
            mutated = true;
          }
          if (category.sortOrder === undefined) {
            mutated = true;
          }

          return next;
        });

        if (mutated) {
          const setResult = await this.db.set(key, normalized);
          if (!setResult.ok) {
            throw new Error(
              `Error saving normalized PJ client categories ${key}: ${setResult.error?.message || JSON.stringify(setResult.error)}`,
            );
          }
        }
      }
    } catch (error) {
      console.error("Failed to normalize PJ client categories", error);
    }
  }

  // Users - Use individual keys to avoid concurrency issues
  async getUsers(): Promise<User[]> {
    const listResult = await this.db.get("user_list");
    // 404 means key doesn't exist (no users yet)
    if (!listResult.ok && listResult.error.statusCode !== 404) {
      throw new Error(`Database error getting user list: ${listResult.error?.message || JSON.stringify(listResult.error)}`);
    }
    const userIds: string[] = listResult.ok ? (listResult.value ?? []) : [];
    
    const users: User[] = [];
    for (const userId of userIds) {
      const user = await this.getUserById(userId);
      if (user) {
        users.push(user);
      }
    }
    return users;
  }

  async getUserById(userId: string): Promise<User | undefined> {
    const result = await this.db.get(`user:${userId}`);
    // 404 means key doesn't exist (user not found)
    if (!result.ok && result.error?.statusCode !== 404) {
      throw new Error(`Database error getting user ${userId}: ${result.error?.message || JSON.stringify(result.error)}`);
    }
    return result.ok ? (result.value ?? undefined) : undefined;
  }

  async getUserByEmail(email: string): Promise<User | undefined> {
    const users = await this.getUsers();
    return users.find(u => u.email === email);
  }

  async createUser(user: User): Promise<User> {
    // Save the user with individual key
    const setResult = await this.db.set(`user:${user.userId}`, user);
    if (!setResult.ok) {
      throw new Error(`Database error creating user: ${setResult.error?.message || JSON.stringify(setResult.error)}`);
    }
    
    // Add to user list if new
    const listResult = await this.db.get("user_list");
    // 404 means user_list doesn't exist yet (first user being added)
    if (!listResult.ok && listResult.error.statusCode !== 404) {
      throw new Error(`Database error getting user list: ${listResult.error?.message || JSON.stringify(listResult.error)}`);
    }
    const userIds: string[] = listResult.ok ? (listResult.value ?? []) : [];
    
    if (!userIds.includes(user.userId)) {
      userIds.push(user.userId);
      const updateListResult = await this.db.set("user_list", userIds);
      if (!updateListResult.ok) {
        throw new Error(`Database error updating user list: ${updateListResult.error?.message || JSON.stringify(updateListResult.error)}`);
      }
    }
    
    return user;
  }

  async updateUser(userId: string, updates: Partial<User>): Promise<User> {
    const existing = await this.getUserById(userId);
    if (!existing) {
      throw new Error(`User ${userId} not found`);
    }
    const updated = { ...existing, ...updates };
    const setResult = await this.db.set(`user:${userId}`, updated);
    if (!setResult.ok) {
      throw new Error(`Database error updating user: ${setResult.error?.message || JSON.stringify(setResult.error)}`);
    }
    return updated;
  }

  async anonymizeUser(userId: string): Promise<User | undefined> {
    const existing = await this.getUserById(userId);
    if (!existing) {
      return undefined;
    }
    const anonymized: User = {
      ...existing,
      name: "Usuário Anonimizado",
      email: `${userId}@anon.finco`,
      passwordHash: existing.passwordHash,
      managerId: undefined,
      consultantId: undefined,
    };
    const setResult = await this.db.set(`user:${userId}`, anonymized);
    if (!setResult.ok) {
      throw new Error(`Database error anonymizing user: ${setResult.error?.message || JSON.stringify(setResult.error)}`);
    }
    return anonymized;
  }

  // Clients - Use individual keys to avoid concurrency issues
  async getClients(): Promise<Client[]> {
    const listResult = await this.db.get("client_list");
    // 404 means key doesn't exist, which is fine (empty database)
    if (!listResult.ok && listResult.error.statusCode !== 404) {
      throw new Error(`Database error getting client list: ${listResult.error?.message || JSON.stringify(listResult.error)}`);
    }
    const clientIds: string[] = listResult.ok ? (listResult.value ?? []) : [];
    
    const clients: Client[]  = [];
    for (const clientId of clientIds) {
      const client = await this.getClient(clientId);
      if (client) {
        clients.push(client);
      }
    }
    return clients;
  }

  async getClient(clientId: string): Promise<Client | undefined> {
    const result = await this.db.get(`client:${clientId}`);
    // 404 means key doesn't exist, which is fine (client not found)
    if (!result.ok && result.error?.statusCode !== 404) {
      throw new Error(`Database error getting client ${clientId}: ${result.error?.message || JSON.stringify(result.error)}`);
    }
    return result.ok ? (result.value ?? undefined) : undefined;
  }

  async upsertClient(client: Client): Promise<Client> {
    // Save the client with individual key
    const setResult = await this.db.set(`client:${client.clientId}`, client);
    if (!setResult.ok) {
      throw new Error(`Database error upserting client: ${setResult.error?.message || JSON.stringify(setResult.error)}`);
    }
    
    // Add to client list if new
    const listResult = await this.db.get("client_list");
    // 404 means client_list doesn't exist yet (first client being added)
    if (!listResult.ok && listResult.error.statusCode !== 404) {
      throw new Error(`Database error getting client list: ${listResult.error?.message || JSON.stringify(listResult.error)}`);
    }
    const clientIds: string[] = listResult.ok ? (listResult.value ?? []) : [];
    
    if (!clientIds.includes(client.clientId)) {
      clientIds.push(client.clientId);
      const updateListResult = await this.db.set("client_list", clientIds);
      if (!updateListResult.ok) {
        throw new Error(`Database error updating client list: ${updateListResult.error?.message || JSON.stringify(updateListResult.error)}`);
      }
    }

    return client;
  }

  async anonymizeClient(clientId: string): Promise<Client | undefined> {
    const existing = await this.getClient(clientId);
    if (!existing) {
      return undefined;
    }
    const anonymized: Client = {
      ...existing,
      name: "Cliente Anonimizado",
      email: `${clientId}@anon.finco`,
    };
    const setResult = await this.db.set(`client:${clientId}`, anonymized);
    if (!setResult.ok) {
      throw new Error(`Database error anonymizing client: ${setResult.error?.message || JSON.stringify(setResult.error)}`);
    }
    return anonymized;
  }

  // Transactions
  async getTransactions(clientId: string): Promise<Transaction[]> {
    const result = await this.db.get(`transactions:${clientId}`);
    // 404 means key doesn't exist (no transactions yet)
    if (!result.ok && result.error?.statusCode !== 404) {
      throw new Error(`Database error getting transactions for ${clientId}: ${result.error?.message || JSON.stringify(result.error)}`);
    }
    return result.ok ? (result.value ?? []) : [];
  }

  async setTransactions(clientId: string, transactions: Transaction[]): Promise<void> {
    const result = await this.db.set(`transactions:${clientId}`, transactions);
    if (!result.ok) {
      throw new Error(`Database error setting transactions for ${clientId}: ${result.error.message}`);
    }
  }

  async addTransactions(clientId: string, newTransactions: Transaction[]): Promise<void> {
    const existing = await this.getTransactions(clientId);
    await this.setTransactions(clientId, [...existing, ...newTransactions]);
  }

  // Positions
  async getPositions(clientId: string): Promise<Position[]> {
    const result = await this.db.get(`positions:${clientId}`);
    // 404 means key doesn't exist (no positions yet)
    if (!result.ok && result.error?.statusCode !== 404) {
      throw new Error(`Database error getting positions for ${clientId}: ${result.error?.message || JSON.stringify(result.error)}`);
    }
    return result.ok ? (result.value ?? []) : [];
  }

  async setPositions(clientId: string, positions: Position[]): Promise<void> {
    const result = await this.db.set(`positions:${clientId}`, positions);
    if (!result.ok) {
      throw new Error(`Database error setting positions for ${clientId}: ${result.error.message}`);
    }
  }

  async addPosition(clientId: string, position: Position): Promise<void> {
    const existing = await this.getPositions(clientId);
    await this.setPositions(clientId, [...existing, position]);
  }

  // Policies
  async getPolicy(clientId: string): Promise<PFPolicy | PJPolicy | null> {
    const result = await this.db.get(`policy:${clientId}`);
    // 404 means key doesn't exist (no policy set)
    if (!result.ok && result.error?.statusCode !== 404) {
      throw new Error(`Database error getting policy for ${clientId}: ${result.error?.message || JSON.stringify(result.error)}`);
    }
    return result.ok ? (result.value ?? null) : null;
  }

  async setPolicy(clientId: string, policy: PFPolicy | PJPolicy): Promise<void> {
    const result = await this.db.set(`policy:${clientId}`, policy);
    if (!result.ok) {
      throw new Error(`Database error setting policy for ${clientId}: ${result.error.message}`);
    }
  }

  // Reports
  async getReport(clientId: string, period: string): Promise<Report | null> {
    const result = await this.db.get(`report:${clientId}:${period}`);
    // 404 means key doesn't exist (no report for this period)
    if (!result.ok && result.error?.statusCode !== 404) {
      throw new Error(`Database error getting report for ${clientId}:${period}: ${result.error?.message || JSON.stringify(result.error)}`);
    }
    return result.ok ? (result.value ?? null) : null;
  }

  async setReport(clientId: string, period: string, report: Report): Promise<void> {
    const result = await this.db.set(`report:${clientId}:${period}`, report);
    if (!result.ok) {
      throw new Error(`Database error setting report for ${clientId}:${period}: ${result.error?.message || JSON.stringify(result.error)}`);
    }
  }

  async getReportHtml(clientId: string, period: string): Promise<string | null> {
    const result = await this.db.get(`reportHtml:${clientId}:${period}`);
    // 404 means key doesn't exist (no HTML for this period)
    if (!result.ok && result.error?.statusCode !== 404) {
      throw new Error(`Database error getting report HTML for ${clientId}:${period}: ${result.error?.message || JSON.stringify(result.error)}`);
    }
    return result.ok ? (result.value ?? null) : null;
  }

  async setReportHtml(clientId: string, period: string, html: string): Promise<void> {
    const result = await this.db.set(`reportHtml:${clientId}:${period}`, html);
    if (!result.ok) {
      throw new Error(`Database error setting report HTML for ${clientId}:${period}: ${result.error?.message || JSON.stringify(result.error)}`);
    }
  }

  // OFX Imports
  async getOFXImport(clientId: string, bankAccountId: string, fileHash: string): Promise<OFXImport | null> {
    await this.migrationsReady;

    const key = this.getOfxImportKey(clientId, bankAccountId, fileHash);
    const result = await this.db.get(key);
    // 404 means key doesn't exist (file not imported before for this client)
    if (!result.ok && result.error?.statusCode !== 404) {
      throw new Error(`Database error getting OFX import ${clientId}:${fileHash}: ${result.error?.message || JSON.stringify(result.error)}`);
    }

    if (result.ok) {
      return result.value ?? null;
    }

    const clientLegacyKey = this.getLegacyClientOfxImportKey(clientId, fileHash);
    const clientLegacyResult = await this.db.get(clientLegacyKey);
    if (clientLegacyResult.ok) {
      const legacyImport = clientLegacyResult.value as OFXImport | null;
      if (legacyImport) {
        const normalized: OFXImport = {
          ...legacyImport,
          bankAccountId: legacyImport.bankAccountId || bankAccountId,
        };
        await this.addOFXImport(normalized);
        await this.db.delete(clientLegacyKey);
        return normalized;
      }
      await this.db.delete(clientLegacyKey);
      return null;
    }
    if (clientLegacyResult.error && clientLegacyResult.error.statusCode !== 404) {
      throw new Error(`Database error getting legacy client OFX import ${clientId}:${fileHash}: ${clientLegacyResult.error?.message || JSON.stringify(clientLegacyResult.error)}`);
    }

    const legacyKey = this.getLegacyOfxImportKey(fileHash);
    const legacyResult = await this.db.get(legacyKey);
    if (!legacyResult.ok) {
      if (legacyResult.error?.statusCode !== 404) {
        throw new Error(`Database error getting legacy OFX import ${fileHash}: ${legacyResult.error?.message || JSON.stringify(legacyResult.error)}`);
      }
      return null;
    }

    const legacyImport = legacyResult.value as OFXImport | null;
    if (!legacyImport || legacyImport.clientId !== clientId) {
      return null;
    }

    const normalized: OFXImport = {
      ...legacyImport,
      bankAccountId: legacyImport.bankAccountId || bankAccountId,
    };

    await this.addOFXImport(normalized);
    await this.db.delete(legacyKey);

    return normalized;
  }

  async addOFXImport(ofxImport: OFXImport): Promise<void> {
    await this.migrationsReady;

    const result = await this.db.set(
      this.getOfxImportKey(ofxImport.clientId, ofxImport.bankAccountId, ofxImport.fileHash),
      ofxImport
    );
    if (!result.ok) {
      throw new Error(`Database error adding OFX import: ${result.error?.message || JSON.stringify(result.error)}`);
    }
  }

  // Open Finance (Pluggy)
  async getOFItems(clientId: string): Promise<OFItem[]> {
    const result = await this.db.get(`of_items:${clientId}`);
    if (!result.ok && result.error?.statusCode !== 404) {
      throw new Error(`Database error getting OF items for ${clientId}: ${result.error?.message || JSON.stringify(result.error)}`);
    }
    return result.ok ? (result.value ?? []) : [];
  }

  async setOFItems(clientId: string, items: OFItem[]): Promise<void> {
    const result = await this.db.set(`of_items:${clientId}`, items);
    if (!result.ok) {
      throw new Error(`Database error setting OF items for ${clientId}: ${result.error.message}`);
    }
  }

  async addOFItem(clientId: string, item: OFItem): Promise<void> {
    const existing = await this.getOFItems(clientId);
    await this.setOFItems(clientId, [...existing, item]);
  }

  async getOFAccounts(clientId: string): Promise<OFAccount[]> {
    const result = await this.db.get(`of_accounts:${clientId}`);
    if (!result.ok && result.error?.statusCode !== 404) {
      throw new Error(`Database error getting OF accounts for ${clientId}: ${result.error?.message || JSON.stringify(result.error)}`);
    }
    return result.ok ? (result.value ?? []) : [];
  }

  async setOFAccounts(clientId: string, accounts: OFAccount[]): Promise<void> {
    const result = await this.db.set(`of_accounts:${clientId}`, accounts);
    if (!result.ok) {
      throw new Error(`Database error setting OF accounts for ${clientId}: ${result.error.message}`);
    }
  }

  async getBankAccounts(orgId: string, clientId?: string): Promise<BankAccount[]> {
    await this.migrationsReady;

    const indexKey = this.getBankAccountIndexKey(orgId);
    const indexResult = await this.db.get(indexKey);
    if (!indexResult.ok && indexResult.error?.statusCode !== 404) {
      throw new Error(`Database error getting bank account index for ${orgId}: ${indexResult.error?.message || JSON.stringify(indexResult.error)}`);
    }

    const fingerprints: string[] = indexResult.ok ? (indexResult.value ?? []) : [];
    const deduped = new Map<string, BankAccount>();

    for (const fingerprint of fingerprints) {
      const key = this.getBankAccountKey(orgId, fingerprint);
      const accountResult = await this.db.get(key);
      if (!accountResult.ok && accountResult.error?.statusCode !== 404) {
        throw new Error(`Database error getting bank account ${fingerprint} for ${orgId}: ${accountResult.error?.message || JSON.stringify(accountResult.error)}`);
      }

      const account = accountResult.ok ? (accountResult.value as BankAccount | null) : null;
      if (!account) {
        continue;
      }
      if (account.orgId !== orgId) {
        continue;
      }
      if (clientId && account.clientId !== clientId) {
        continue;
      }

      deduped.set(account.accountFingerprint, account);
    }

    return Array.from(deduped.values());
  }

  async upsertBankAccount(account: BankAccount): Promise<BankAccount> {
    await this.migrationsReady;

    const key = this.getBankAccountKey(account.orgId, account.accountFingerprint);
    const existingResult = await this.db.get(key);
    if (!existingResult.ok && existingResult.error?.statusCode !== 404) {
      throw new Error(`Database error loading bank account ${account.accountFingerprint} for ${account.orgId}: ${existingResult.error?.message || JSON.stringify(existingResult.error)}`);
    }

    const existing = existingResult.ok ? (existingResult.value as BankAccount | null) : null;
    const now = new Date().toISOString();
    const merged: BankAccount = {
      ...(existing ?? {}),
      ...account,
      createdAt: existing?.createdAt ?? account.createdAt ?? now,
      updatedAt: account.updatedAt ?? now,
    };

    const setResult = await this.db.set(key, merged);
    if (!setResult.ok) {
      throw new Error(`Database error upserting bank account ${account.accountFingerprint} for ${account.orgId}: ${setResult.error?.message || JSON.stringify(setResult.error)}`);
    }

    const indexKey = this.getBankAccountIndexKey(account.orgId);
    const indexResult = await this.db.get(indexKey);
    if (!indexResult.ok && indexResult.error?.statusCode !== 404) {
      throw new Error(`Database error getting bank account index for ${account.orgId}: ${indexResult.error?.message || JSON.stringify(indexResult.error)}`);
    }

    const fingerprints: string[] = indexResult.ok ? (indexResult.value ?? []) : [];
    if (!fingerprints.includes(account.accountFingerprint)) {
      fingerprints.push(account.accountFingerprint);
      const updateIndexResult = await this.db.set(indexKey, fingerprints);
      if (!updateIndexResult.ok) {
        throw new Error(`Database error updating bank account index for ${account.orgId}: ${updateIndexResult.error?.message || JSON.stringify(updateIndexResult.error)}`);
      }
    }

    return merged;
  }

  async getBankSummarySnapshots(
    orgId: string,
    clientId: string,
    bankAccountId?: string
  ): Promise<BankSummarySnapshot[]> {
    if (bankAccountId) {
      const key = this.getBankSummaryKey(orgId, clientId, bankAccountId);
      const result = await this.db.get(key);
      if (!result.ok) {
        if (result.error?.statusCode === 404) {
          return [];
        }
        throw new Error(
          `Database error getting bank summary snapshots for ${orgId}:${clientId}:${bankAccountId}: ${result.error?.message || JSON.stringify(result.error)}`
        );
      }
      return (result.value as BankSummarySnapshot[] | null) ?? [];
    }

    const index = await this.loadBankSummaryIndex(orgId, clientId);
    if (index.length === 0) {
      return [];
    }

    const snapshots: BankSummarySnapshot[] = [];
    for (const accountId of index) {
      const key = this.getBankSummaryKey(orgId, clientId, accountId);
      const result = await this.db.get(key);
      if (!result.ok) {
        if (result.error?.statusCode === 404) {
          continue;
        }
        throw new Error(
          `Database error getting bank summary snapshots for ${orgId}:${clientId}:${accountId}: ${result.error?.message || JSON.stringify(result.error)}`
        );
      }
      const entries = (result.value as BankSummarySnapshot[] | null) ?? [];
      snapshots.push(...entries);
    }
    return snapshots;
  }

  async setBankSummarySnapshots(
    orgId: string,
    clientId: string,
    bankAccountId: string,
    snapshots: BankSummarySnapshot[]
  ): Promise<void> {
    const key = this.getBankSummaryKey(orgId, clientId, bankAccountId);

    if (snapshots.length === 0) {
      const deleteResult = await this.db.delete(key);
      if (!deleteResult.ok && deleteResult.error?.statusCode !== 404) {
        throw new Error(
          `Database error deleting bank summary snapshots for ${orgId}:${clientId}:${bankAccountId}: ${deleteResult.error?.message || JSON.stringify(deleteResult.error)}`
        );
      }

      const index = await this.loadBankSummaryIndex(orgId, clientId);
      const filtered = index.filter(id => id !== bankAccountId);
      await this.saveBankSummaryIndex(orgId, clientId, filtered);
      return;
    }

    const normalized = snapshots.map(snapshot => ({
      ...snapshot,
      organizationId: snapshot.organizationId ?? orgId,
      clientId: snapshot.clientId ?? clientId,
      bankAccountId: snapshot.bankAccountId ?? bankAccountId,
    }));

    const setResult = await this.db.set(key, normalized);
    if (!setResult.ok) {
      throw new Error(
        `Database error setting bank summary snapshots for ${orgId}:${clientId}:${bankAccountId}: ${setResult.error?.message || JSON.stringify(setResult.error)}`
      );
    }

    const index = await this.loadBankSummaryIndex(orgId, clientId);
    if (!index.includes(bankAccountId)) {
      index.push(bankAccountId);
      await this.saveBankSummaryIndex(orgId, clientId, index);
    }
  }

  async upsertBankSummarySnapshot(snapshot: BankSummarySnapshot): Promise<void> {
    const { organizationId, clientId, bankAccountId, window } = snapshot;
    if (!window) {
      throw new Error("Bank summary snapshot requires a window identifier");
    }

    const key = this.getBankSummaryKey(organizationId, clientId, bankAccountId);
    const existingResult = await this.db.get(key);
    if (!existingResult.ok && existingResult.error?.statusCode !== 404) {
      throw new Error(
        `Database error getting bank summary snapshots for ${organizationId}:${clientId}:${bankAccountId}: ${existingResult.error?.message || JSON.stringify(existingResult.error)}`
      );
    }

    const snapshots = existingResult.ok
      ? ((existingResult.value as BankSummarySnapshot[] | null) ?? [])
      : [];

    const index = snapshots.findIndex(entry => entry.window === window);
    if (index === -1) {
      snapshots.push(snapshot);
    } else {
      snapshots[index] = snapshot;
    }

    const setResult = await this.db.set(key, snapshots);
    if (!setResult.ok) {
      throw new Error(
        `Database error setting bank summary snapshots for ${organizationId}:${clientId}:${bankAccountId}: ${setResult.error?.message || JSON.stringify(setResult.error)}`
      );
    }

    const indexList = await this.loadBankSummaryIndex(organizationId, clientId);
    if (!indexList.includes(bankAccountId)) {
      indexList.push(bankAccountId);
      await this.saveBankSummaryIndex(organizationId, clientId, indexList);
    }
  }

  async deleteBankSummarySnapshot(
    orgId: string,
    clientId: string,
    bankAccountId: string,
    window?: string
  ): Promise<void> {
    const key = this.getBankSummaryKey(orgId, clientId, bankAccountId);
    const existingResult = await this.db.get(key);
    if (!existingResult.ok) {
      if (existingResult.error?.statusCode === 404) {
        return;
      }
      throw new Error(
        `Database error getting bank summary snapshots for ${orgId}:${clientId}:${bankAccountId}: ${existingResult.error?.message || JSON.stringify(existingResult.error)}`
      );
    }

    if (!window) {
      const deleteResult = await this.db.delete(key);
      if (!deleteResult.ok) {
        throw new Error(
          `Database error deleting bank summary snapshots for ${orgId}:${clientId}:${bankAccountId}: ${deleteResult.error?.message || JSON.stringify(deleteResult.error)}`
        );
      }

      const index = await this.loadBankSummaryIndex(orgId, clientId);
      const filtered = index.filter(id => id !== bankAccountId);
      await this.saveBankSummaryIndex(orgId, clientId, filtered);
      return;
    }

    const entries = (existingResult.value as BankSummarySnapshot[] | null) ?? [];
    const filteredEntries = entries.filter(snapshot => snapshot.window !== window);

    if (filteredEntries.length === 0) {
      const deleteResult = await this.db.delete(key);
      if (!deleteResult.ok) {
        throw new Error(
          `Database error deleting bank summary snapshots for ${orgId}:${clientId}:${bankAccountId}: ${deleteResult.error?.message || JSON.stringify(deleteResult.error)}`
        );
      }

      const index = await this.loadBankSummaryIndex(orgId, clientId);
      const filtered = index.filter(id => id !== bankAccountId);
      await this.saveBankSummaryIndex(orgId, clientId, filtered);
      return;
    }

    const setResult = await this.db.set(key, filteredEntries);
    if (!setResult.ok) {
      throw new Error(
        `Database error setting bank summary snapshots for ${orgId}:${clientId}:${bankAccountId}: ${setResult.error?.message || JSON.stringify(setResult.error)}`
      );
    }
  }

  async getOFSyncMeta(clientId: string): Promise<OFSyncMeta | null> {
    const result = await this.db.get(`of_sync_meta:${clientId}`);
    if (!result.ok && result.error?.statusCode !== 404) {
      throw new Error(`Database error getting OF sync meta for ${clientId}: ${result.error?.message || JSON.stringify(result.error)}`);
    }
    return result.ok ? (result.value ?? null) : null;
  }

  async setOFSyncMeta(clientId: string, meta: OFSyncMeta): Promise<void> {
    const result = await this.db.set(`of_sync_meta:${clientId}`, meta);
    if (!result.ok) {
      throw new Error(`Database error setting OF sync meta for ${clientId}: ${result.error.message}`);
    }
  }

  // PJ - Categories
  async getPjCategories(): Promise<PjCategory[]> {
    const result = await this.db.get(this.getPjCategoriesKey());
    if (!result.ok && result.error?.statusCode !== 404) {
      throw new Error(
        `Database error getting PJ categories: ${result.error?.message || JSON.stringify(result.error)}`,
      );
    }

    const raw = result.ok ? result.value : null;
    const categories = Array.isArray(raw) ? (raw as PjCategory[]) : [];
    return this.sortPjCategories(
      categories.map(category => ({
        ...category,
        description: category.description ?? undefined,
        parentId: category.parentId ?? null,
        acceptsPostings: category.acceptsPostings ?? true,
        isCore: category.isCore ?? false,
      })),
    );
  }

  async setPjCategories(categories: PjCategory[]): Promise<void> {
    const normalized = categories.map(category => ({
      ...category,
      description: category.description ?? undefined,
      parentId: category.parentId ?? null,
      acceptsPostings: category.acceptsPostings ?? true,
      isCore: category.isCore ?? false,
    }));
    const result = await this.db.set(this.getPjCategoriesKey(), normalized);
    if (!result.ok) {
      throw new Error(
        `Database error setting PJ categories: ${result.error?.message || JSON.stringify(result.error)}`,
      );
    }
  }

  async getPjClientCategories(orgId: string, clientId: string): Promise<PjClientCategory[]> {
    const key = this.getPjClientCategoriesKey(orgId, clientId);
    const result = await this.db.get(key);
    if (!result.ok && result.error?.statusCode !== 404) {
      throw new Error(
        `Database error getting PJ client categories for ${orgId}:${clientId}: ${result.error?.message || JSON.stringify(result.error)}`,
      );
    }

    const raw = result.ok ? result.value : null;
    const categories = Array.isArray(raw) ? (raw as PjClientCategory[]) : [];
    return this.sortPjCategories(
      categories.map(category => ({
        ...category,
        baseCategoryId: category.baseCategoryId ?? null,
        parentId: category.parentId ?? null,
        description: category.description ?? undefined,
        acceptsPostings: category.acceptsPostings ?? true,
      })),
    );
  }

  async bulkInsertPjClientCategories(
    orgId: string,
    clientId: string,
    categories: PjClientCategory[],
  ): Promise<void> {
    if (categories.length === 0) {
      return;
    }

    const existing = await this.getPjClientCategories(orgId, clientId);
    const merged = new Map(existing.map(category => [category.id, category] as const));
    for (const category of categories) {
      merged.set(category.id, {
        ...category,
        orgId,
        clientId,
        baseCategoryId: category.baseCategoryId ?? null,
        parentId: category.parentId ?? null,
        description: category.description ?? null,
        acceptsPostings: category.acceptsPostings ?? true,
      });
    }

    const key = this.getPjClientCategoriesKey(orgId, clientId);
    const result = await this.db.set(key, Array.from(merged.values()));
    if (!result.ok) {
      throw new Error(
        `Database error inserting PJ client categories for ${orgId}:${clientId}: ${result.error?.message || JSON.stringify(result.error)}`,
      );
    }
  }

  // PJ - Sales
  async getSales(clientId: string): Promise<Sale[]> {
    const result = await this.db.get(`pj_sales:${clientId}`);
    if (!result.ok && result.error?.statusCode !== 404) {
      throw new Error(`Database error getting PJ sales for ${clientId}: ${result.error?.message || JSON.stringify(result.error)}`);
    }
    return result.ok ? (result.value ?? []) : [];
  }

  async setSales(clientId: string, sales: Sale[]): Promise<void> {
    const result = await this.db.set(`pj_sales:${clientId}`, sales);
    if (!result.ok) {
      throw new Error(`Database error setting PJ sales for ${clientId}: ${result.error.message}`);
    }
  }

  async addSale(clientId: string, sale: Sale): Promise<void> {
    const existing = await this.getSales(clientId);
    await this.setSales(clientId, [...existing, sale]);
  }

  // PJ - Sale Legs
  async getSaleLegs(clientId: string): Promise<SaleLeg[]> {
    const result = await this.db.get(`pj_sale_legs:${clientId}`);
    if (!result.ok && result.error?.statusCode !== 404) {
      throw new Error(`Database error getting PJ sale legs for ${clientId}: ${result.error?.message || JSON.stringify(result.error)}`);
    }
    return result.ok ? (result.value ?? []) : [];
  }

  async setSaleLegs(clientId: string, legs: SaleLeg[]): Promise<void> {
    const result = await this.db.set(`pj_sale_legs:${clientId}`, legs);
    if (!result.ok) {
      throw new Error(`Database error setting PJ sale legs for ${clientId}: ${result.error.message}`);
    }
  }

  async updateSaleLeg(clientId: string, saleLegId: string, updates: Partial<SaleLeg>): Promise<void> {
    const legs = await this.getSaleLegs(clientId);
    const index = legs.findIndex(l => l.saleLegId === saleLegId);
    if (index !== -1) {
      legs[index] = { ...legs[index], ...updates };
      await this.setSaleLegs(clientId, legs);
    }
  }

  // PJ - Payment Methods
  async getPaymentMethods(clientId: string): Promise<PaymentMethod[]> {
    const result = await this.db.get(`pj_payment_methods:${clientId}`);
    if (!result.ok && result.error?.statusCode !== 404) {
      throw new Error(`Database error getting PJ payment methods for ${clientId}: ${result.error?.message || JSON.stringify(result.error)}`);
    }
    return result.ok ? (result.value ?? []) : [];
  }

  async setPaymentMethods(clientId: string, methods: PaymentMethod[]): Promise<void> {
    const result = await this.db.set(`pj_payment_methods:${clientId}`, methods);
    if (!result.ok) {
      throw new Error(`Database error setting PJ payment methods for ${clientId}: ${result.error.message}`);
    }
  }

  // PJ - Ledger
  async getLedgerEntries(clientId: string): Promise<LedgerEntry[]> {
    const result = await this.db.get(`pj_ledger:${clientId}`);
    if (!result.ok && result.error?.statusCode !== 404) {
      throw new Error(`Database error getting PJ ledger for ${clientId}: ${result.error?.message || JSON.stringify(result.error)}`);
    }
    return result.ok ? (result.value ?? []) : [];
  }

  async setLedgerEntries(clientId: string, entries: LedgerEntry[]): Promise<void> {
    const result = await this.db.set(`pj_ledger:${clientId}`, entries);
    if (!result.ok) {
      throw new Error(`Database error setting PJ ledger for ${clientId}: ${result.error.message}`);
    }
  }

  async addLedgerEntry(clientId: string, entry: LedgerEntry): Promise<void> {
    const existing = await this.getLedgerEntries(clientId);
    await this.setLedgerEntries(clientId, [...existing, entry]);
  }

  // PJ - Bank Transactions
  async getBankTransactions(clientId: string, bankAccountId?: string): Promise<BankTransaction[]> {
    let index = await this.loadBankTransactionIndex(clientId);

    if (bankAccountId) {
      if (!index.includes(bankAccountId)) {
        const legacyResult = await this.db.get(this.getLegacyBankTransactionsKey(clientId));
        if (legacyResult.ok) {
          await this.migrateLegacyBankTransactions(clientId, legacyResult.value ?? []);
          index = await this.loadBankTransactionIndex(clientId);
        } else if (legacyResult.error && legacyResult.error.statusCode !== 404) {
          throw new Error(`Database error getting legacy bank transactions for ${clientId}: ${legacyResult.error?.message || JSON.stringify(legacyResult.error)}`);
        }
      }

      const key = this.getBankTransactionsKey(clientId, bankAccountId);
      const result = await this.db.get(key);
      if (!result.ok) {
        if (result.error?.statusCode === 404) {
          return [];
        }
        throw new Error(`Database error getting PJ bank transactions for ${clientId}:${bankAccountId}: ${result.error?.message || JSON.stringify(result.error)}`);
      }
      return result.value ?? [];
    }

    if (index.length === 0) {
      const legacyResult = await this.db.get(this.getLegacyBankTransactionsKey(clientId));
      if (legacyResult.ok) {
        await this.migrateLegacyBankTransactions(clientId, legacyResult.value ?? []);
        index = await this.loadBankTransactionIndex(clientId);
      } else if (legacyResult.error && legacyResult.error.statusCode !== 404) {
        throw new Error(`Database error getting legacy bank transactions for ${clientId}: ${legacyResult.error?.message || JSON.stringify(legacyResult.error)}`);
      }
    }

    if (index.length === 0) {
      return [];
    }

    const transactions: BankTransaction[] = [];
    for (const accountId of index) {
      const key = this.getBankTransactionsKey(clientId, accountId);
      const result = await this.db.get(key);
      if (!result.ok) {
        if (result.error?.statusCode === 404) {
          continue;
        }
        throw new Error(`Database error getting PJ bank transactions for ${clientId}:${accountId}: ${result.error?.message || JSON.stringify(result.error)}`);
      }
      transactions.push(...((result.value as BankTransaction[] | null) ?? []));
    }
    return transactions;
  }

  async setBankTransactions(
    clientId: string,
    transactions: BankTransaction[],
    bankAccountId?: string
  ): Promise<void> {
    if (bankAccountId) {
      const normalized = transactions.map(tx => ({ ...tx, bankAccountId: tx.bankAccountId ?? bankAccountId }));
      if (normalized.length === 0) {
        await this.db.delete(this.getBankTransactionsKey(clientId, bankAccountId));
        const index = await this.loadBankTransactionIndex(clientId);
        const filtered = index.filter(id => id !== bankAccountId);
        await this.saveBankTransactionIndex(clientId, filtered);
        return;
      }

      const result = await this.db.set(this.getBankTransactionsKey(clientId, bankAccountId), normalized);
      if (!result.ok) {
        throw new Error(`Database error setting PJ bank transactions for ${clientId}:${bankAccountId}: ${result.error?.message || JSON.stringify(result.error)}`);
      }

      const index = await this.loadBankTransactionIndex(clientId);
      if (!index.includes(bankAccountId)) {
        index.push(bankAccountId);
        await this.saveBankTransactionIndex(clientId, index);
      }
      return;
    }

    const grouped = new Map<string, BankTransaction[]>();
    for (const tx of transactions) {
      if (!tx.bankAccountId) {
        throw new Error("Bank transaction missing bankAccountId in setBankTransactions");
      }
      const list = grouped.get(tx.bankAccountId) ?? [];
      list.push(tx);
      grouped.set(tx.bankAccountId, list);
    }

    const existingIndex = await this.loadBankTransactionIndex(clientId);
    const toRemove = new Set(existingIndex);
    const newIndex: string[] = [];

    for (const [accountId, accountTxs] of Array.from(grouped.entries())) {
      const result = await this.db.set(this.getBankTransactionsKey(clientId, accountId), accountTxs);
      if (!result.ok) {
        throw new Error(`Database error setting PJ bank transactions for ${clientId}:${accountId}: ${result.error?.message || JSON.stringify(result.error)}`);
      }
      toRemove.delete(accountId);
      newIndex.push(accountId);
    }

    for (const accountId of Array.from(toRemove)) {
      await this.db.delete(this.getBankTransactionsKey(clientId, accountId));
    }

    await this.saveBankTransactionIndex(clientId, newIndex);
  }

  async addBankTransactions(clientId: string, transactions: BankTransaction[]): Promise<void> {
    const grouped = new Map<string, BankTransaction[]>();
    for (const tx of transactions) {
      if (!tx.bankAccountId) {
        throw new Error("Bank transaction missing bankAccountId in addBankTransactions");
      }
      const list = grouped.get(tx.bankAccountId) ?? [];
      list.push(tx);
      grouped.set(tx.bankAccountId, list);
    }

    const index = await this.loadBankTransactionIndex(clientId);

    for (const [accountId, accountTxs] of Array.from(grouped.entries())) {
      const key = this.getBankTransactionsKey(clientId, accountId);
      const existingResult = await this.db.get(key);
      if (!existingResult.ok && existingResult.error?.statusCode !== 404) {
        throw new Error(`Database error getting PJ bank transactions for ${clientId}:${accountId}: ${existingResult.error?.message || JSON.stringify(existingResult.error)}`);
      }

      const existing = existingResult.ok ? ((existingResult.value as BankTransaction[] | null) ?? []) : [];
      const result = await this.db.set(key, [...existing, ...accountTxs]);
      if (!result.ok) {
        throw new Error(`Database error setting PJ bank transactions for ${clientId}:${accountId}: ${result.error?.message || JSON.stringify(result.error)}`);
      }

      if (!index.includes(accountId)) {
        index.push(accountId);
      }
    }

    await this.saveBankTransactionIndex(clientId, index);
  }

  async updateBankTransaction(clientId: string, bankTxId: string, updates: Partial<BankTransaction>): Promise<void> {
    let index = await this.loadBankTransactionIndex(clientId);
    if (index.length === 0) {
      const legacyResult = await this.db.get(this.getLegacyBankTransactionsKey(clientId));
      if (legacyResult.ok) {
        await this.migrateLegacyBankTransactions(clientId, legacyResult.value ?? []);
        index = await this.loadBankTransactionIndex(clientId);
      } else if (legacyResult.error && legacyResult.error.statusCode !== 404) {
        throw new Error(`Database error getting legacy bank transactions for ${clientId}: ${legacyResult.error?.message || JSON.stringify(legacyResult.error)}`);
      }
    }

    for (const accountId of index) {
      const key = this.getBankTransactionsKey(clientId, accountId);
      const result = await this.db.get(key);
      if (!result.ok) {
        if (result.error?.statusCode === 404) {
          continue;
        }
        throw new Error(`Database error getting PJ bank transactions for ${clientId}:${accountId}: ${result.error?.message || JSON.stringify(result.error)}`);
      }

      const transactions = (result.value as BankTransaction[] | null) ?? [];
      const idx = transactions.findIndex(tx => tx.bankTxId === bankTxId);
      if (idx === -1) {
        continue;
      }

      const updated = { ...transactions[idx], ...updates };
      updated.bankAccountId = updates.bankAccountId ?? transactions[idx].bankAccountId ?? accountId;
      transactions[idx] = updated;

      const setResult = await this.db.set(key, transactions);
      if (!setResult.ok) {
        throw new Error(`Database error updating PJ bank transactions for ${clientId}:${accountId}: ${setResult.error?.message || JSON.stringify(setResult.error)}`);
      }
      return;
    }

    throw new Error(`Bank transaction ${bankTxId} not found for client ${clientId}`);
  }

  // PJ - Categorization Rules
  async getCategorizationRules(clientId: string): Promise<CategorizationRule[]> {
    const result = await this.db.get(`pj_categorization_rules:${clientId}`);
    if (!result.ok && result.error?.statusCode !== 404) {
      throw new Error(`Database error getting PJ categorization rules for ${clientId}: ${result.error?.message || JSON.stringify(result.error)}`);
    }
    return result.ok ? (result.value ?? []) : [];
  }

  async setCategorizationRules(clientId: string, rules: CategorizationRule[]): Promise<void> {
    const result = await this.db.set(`pj_categorization_rules:${clientId}`, rules);
    if (!result.ok) {
      throw new Error(`Database error setting PJ categorization rules for ${clientId}: ${result.error.message}`);
    }
  }

  async addCategorizationRule(clientId: string, rule: CategorizationRule): Promise<void> {
    const existing = await this.getCategorizationRules(clientId);
    await this.setCategorizationRules(clientId, [...existing, rule]);
  }

  async updateCategorizationRule(clientId: string, ruleId: string, updates: Partial<CategorizationRule>): Promise<void> {
    const rules = await this.getCategorizationRules(clientId);
    const index = rules.findIndex(r => r.ruleId === ruleId);
    if (index !== -1) {
      rules[index] = { ...rules[index], ...updates };
      await this.setCategorizationRules(clientId, rules);
    }
  }

  async getPjClientCategories(orgId: string, clientId: string): Promise<PjClientCategoryRecord[]> {
    const key = this.getPjClientCategoryKey(orgId, clientId);
    const result = await this.db.get(key);
    if (!result.ok && result.error?.statusCode !== 404) {
      throw new Error(
        `Database error getting PJ client categories for ${orgId}:${clientId}: ${result.error?.message || JSON.stringify(result.error)}`,
      );
    }
    if (!result.ok || !Array.isArray(result.value)) {
      return [];
    }
    return (result.value as PjClientCategoryRecord[]).map(category => ({
      ...category,
      baseCategoryId: category.baseCategoryId ?? null,
      parentId: category.parentId ?? null,
      description: category.description ?? null,
      acceptsPostings: category.acceptsPostings ?? true,
    }));
  }

  async setPjClientCategories(
    orgId: string,
    clientId: string,
    categories: PjClientCategoryRecord[],
  ): Promise<void> {
    const key = this.getPjClientCategoryKey(orgId, clientId);
    const payload = categories.map(category => ({
      ...category,
      baseCategoryId: category.baseCategoryId ?? null,
      parentId: category.parentId ?? null,
      description: category.description ?? null,
      acceptsPostings: category.acceptsPostings ?? true,
    }));
    const result = await this.db.set(key, payload);
    if (!result.ok) {
      throw new Error(
        `Database error setting PJ client categories for ${orgId}:${clientId}: ${result.error?.message || JSON.stringify(result.error)}`,
      );
    }
  }

  async recordAudit(entry: AuditLogEntry): Promise<void> {
    const key = `audit:${entry.organizationId}`;
    const existingResult = await this.db.get(key);
    if (!existingResult.ok && existingResult.error?.statusCode !== 404) {
      throw new Error(`Database error getting audit log for ${entry.organizationId}: ${existingResult.error?.message || JSON.stringify(existingResult.error)}`);
    }
    const events: AuditLogEntry[] = existingResult.ok ? (existingResult.value ?? []) : [];
    events.push(entry);
    const trimmed = events.slice(-500);
    const setResult = await this.db.set(key, trimmed);
    if (!setResult.ok) {
      throw new Error(`Database error writing audit log for ${entry.organizationId}: ${setResult.error?.message || JSON.stringify(setResult.error)}`);
    }
  }

  async getAuditLogs(organizationId: string, limit = 100): Promise<AuditLogEntry[]> {
    const key = `audit:${organizationId}`;
    const result = await this.db.get(key);
    if (!result.ok && result.error?.statusCode !== 404) {
      throw new Error(`Database error getting audit log for ${organizationId}: ${result.error?.message || JSON.stringify(result.error)}`);
    }
    const events: AuditLogEntry[] = result.ok ? (result.value ?? []) : [];
    const trimmed = events.slice(Math.max(0, events.length - limit));
    return trimmed.reverse();
  }

  private getProcessedWebhookKey(key: string): string {
    return `processed_webhook:${key}`;
  }

  async registerProcessedWebhook(key: string, timestampIso: string): Promise<void> {
    const record = { timestampIso };
    const result = await this.db.set(this.getProcessedWebhookKey(key), record);
    if (!result.ok) {
      throw new Error(`Database error registering processed webhook ${key}: ${result.error?.message || JSON.stringify(result.error)}`);
    }
  }

  async hasProcessedWebhook(key: string): Promise<boolean> {
    const storageKey = this.getProcessedWebhookKey(key);
    const result = await this.db.get(storageKey);

    if (!result.ok) {
      if (result.error?.statusCode === 404) {
        return false;
      }
      throw new Error(`Database error checking processed webhook ${key}: ${result.error?.message || JSON.stringify(result.error)}`);
    }

    const value = result.value as { timestampIso?: string } | string | null;
    const timestampIso = typeof value === "string" ? value : value?.timestampIso;

    if (!timestampIso) {
      await this.db.delete(storageKey);
      return false;
    }

    const timestamp = Date.parse(timestampIso);
    if (Number.isNaN(timestamp)) {
      await this.db.delete(storageKey);
      return false;
    }

    if (Date.now() - timestamp > PROCESSED_WEBHOOK_RETENTION_MS) {
      await this.db.delete(storageKey);
      return false;
    }

    return true;
  }
}

// Use ReplitDbStorage by default when configuration is present
const defaultStorage: IStorage = process.env.REPLIT_DB_URL
  ? new ReplitDbStorage()
  : new MemStorage();

export let storage: IStorage = defaultStorage;

export function setStorageProvider<T extends IStorage>(next: T): T {
  storage = next;
  return next;
}<|MERGE_RESOLUTION|>--- conflicted
+++ resolved
@@ -31,15 +31,9 @@
   orgId: string;
   clientId: string;
   baseCategoryId: string | null;
-<<<<<<< HEAD
   name: string;
   description?: string | null;
   parentId: string | null;
-=======
-  parentId: string | null;
-  name: string;
-  description?: string | null;
->>>>>>> 707c9da6
   acceptsPostings: boolean;
   level: number;
   path: string;
