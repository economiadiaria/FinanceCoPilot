import type { Express } from "express";
import { createServer, type Server } from "http";
import { storage } from "./storage";
import { authMiddleware } from "./middleware/auth";
import { requireRole } from "./middleware/rbac";
import { validateClientAccess } from "./middleware/scope";
import { registerOpenFinanceRoutes } from "./openfinance-routes";
import { registerPJRoutes } from "./pj-routes";
import multer from "multer";
import Ofx from "ofx-js";
import crypto from "crypto";
import bcrypt from "bcrypt";
import {
  clientSchema,
  categorizeSchema,
  transactionCategories,
  registerUserSchema,
  loginRequestSchema,
  type Transaction,
  type Summary,
  type RebalanceSuggestion,
  type Report,
  type Position,
  type Client,
  type User,
  type UserProfile,
} from "@shared/schema";
import { z } from "zod";
import { recordAuditEvent, listAuditLogs } from "./security/audit";
<<<<<<< HEAD
import { getLogger, updateRequestLoggerContext } from "./observability/logger";
import { metricsRegistry } from "./observability/metrics";
=======
>>>>>>> 151afb8c

// Configure multer for file uploads
const upload = multer({
  storage: multer.memoryStorage(),
  limits: { fileSize: 5 * 1024 * 1024 } // 5MB limit
});

function sanitizeUser(user: User): UserProfile {
  const { passwordHash: _passwordHash, ...safeUser } = user;
  return safeUser;
}

export async function registerRoutes(app: Express): Promise<Server> {
  // ===== AUTHENTICATION ROUTES (PUBLIC) =====
  // POST /api/auth/register - Register new user
  app.post("/api/auth/register", async (req, res) => {
    try {
      const data = registerUserSchema.parse(req.body);

      // Check if email already exists
      const existingUser = await storage.getUserByEmail(data.email);
      if (existingUser) {
        return res.status(400).json({ error: "Email já cadastrado" });
      }

      const sessionUser = req.session.userId ? await storage.getUserById(req.session.userId) : undefined;

      if (!sessionUser && data.role !== "master") {
        return res.status(403).json({ error: "Apenas usuários master autenticados podem criar novos acessos" });
      }

      if (sessionUser && sessionUser.role !== "master") {
        return res.status(403).json({ error: "Apenas usuários master podem criar novos acessos" });
      }

      let organizationId = data.organizationId;

      if (sessionUser) {
        organizationId = sessionUser.organizationId;
      }

      if (!organizationId) {
        if (data.role === "master") {
          organizationId = crypto.randomBytes(10).toString("hex");
        } else {
          return res.status(400).json({ error: "Organização obrigatória" });
        }
      }

      if (data.managerId) {
        const manager = await storage.getUserById(data.managerId);
        if (!manager || manager.organizationId !== organizationId || manager.role !== "master") {
          return res.status(400).json({ error: "Master responsável inválido" });
        }
      }

      if (data.consultantId) {
        const consultant = await storage.getUserById(data.consultantId);
        if (!consultant || consultant.organizationId !== organizationId || consultant.role !== "consultor") {
          return res.status(400).json({ error: "Consultor responsável inválido" });
        }
      }

      // Hash password
      const passwordHash = await bcrypt.hash(data.password, 10);

      // Create user
      const userId = crypto.randomBytes(16).toString("hex");
      const user: User = {
        userId,
        email: data.email,
        passwordHash,
        role: data.role,
        name: data.name,
        organizationId,
        clientIds: data.clientIds ?? [],
        managedConsultantIds: data.managedConsultantIds ?? [],
        managedClientIds: data.managedClientIds ?? [],
        managerId: data.managerId,
        consultantId: data.consultantId,
      };

      await storage.createUser(user);

      // Regenerate session ID to prevent fixation attacks
      req.session.regenerate((err) => {
        if (err) {
          getLogger(req).error("Erro ao regenerar sessão", {
            event: "auth.session.regenerate",
          }, err);
          return res.status(500).json({ error: "Erro ao criar sessão" });
        }

        // Set session
        req.session.userId = userId;

        // Return user without passwordHash
        const { passwordHash: _, ...userResponse } = user;
        res.json({ user: userResponse });
      });

      if (sessionUser) {
        await recordAuditEvent({
          user: sessionUser,
          eventType: "user.create",
          targetType: "user",
          targetId: userId,
          metadata: { role: data.role },
          piiSnapshot: { email: data.email, name: data.name },
        });
      }
    } catch (error) {
      if (error instanceof z.ZodError) {
        const fieldErrors = error.errors.map(err => `${err.path.join('.')}: ${err.message}`).join(', ');
        return res.status(400).json({ error: fieldErrors });
      }
      getLogger(req).error("Erro ao registrar usuário", {
        event: "auth.register",
      }, error);
      res.status(500).json({ error: error instanceof Error ? error.message : "Erro ao registrar usuário" });
    }
  });

  // POST /api/auth/login - Login user
  app.post("/api/auth/login", async (req, res) => {
    try {
      const data = loginRequestSchema.parse(req.body);
      
      // Find user by email
      const user = await storage.getUserByEmail(data.email);
      if (!user) {
        return res.status(401).json({ error: "Credenciais inválidas" });
      }

      // Verify password
      const passwordMatch = await bcrypt.compare(data.password, user.passwordHash);
      if (!passwordMatch) {
        return res.status(401).json({ error: "Credenciais inválidas" });
      }

      updateRequestLoggerContext(req, { userId: user.userId });

      // Regenerate session ID to prevent fixation attacks
      req.session.regenerate((err) => {
        if (err) {
          getLogger(req).error("Erro ao regenerar sessão", {
            event: "auth.session.regenerate",
          }, err);
          return res.status(500).json({ error: "Erro ao criar sessão" });
        }

        // Set session
        req.session.userId = user.userId;

        // Return user without passwordHash
        const { passwordHash: _, ...userResponse } = user;
        res.json({ user: userResponse });

        recordAuditEvent({
          user,
          eventType: "auth.login",
          targetType: "session",
          metadata: { ip: req.ip },
        }).catch(err => {
<<<<<<< HEAD
          getLogger(req).error("Falha ao registrar auditoria de login", {
            event: "audit.log",
          }, err);
=======
          console.error("Falha ao registrar auditoria de login:", err);
>>>>>>> 151afb8c
        });
      });
    } catch (error) {
      if (error instanceof z.ZodError) {
        const fieldErrors = error.errors.map(err => `${err.path.join('.')}: ${err.message}`).join(', ');
        return res.status(400).json({ error: fieldErrors });
      }
      getLogger(req).error("Erro ao fazer login", {
        event: "auth.login",
      }, error);
      res.status(500).json({ error: error instanceof Error ? error.message : "Erro ao fazer login" });
    }
  });

  // POST /api/auth/logout - Logout user
  app.post("/api/auth/logout", async (req, res) => {
    const user = req.session.userId ? await storage.getUserById(req.session.userId) : undefined;

    req.session.destroy((err) => {
      if (err) {
        getLogger(req).error("Erro ao fazer logout", {
          event: "auth.logout",
        }, err);
        return res.status(500).json({ error: "Erro ao fazer logout" });
      }
      res.json({ message: "Logout realizado com sucesso" });
    });

    if (user) {
      recordAuditEvent({
        user,
        eventType: "auth.logout",
        targetType: "session",
        metadata: { ip: req.ip },
      }).catch(err => {
<<<<<<< HEAD
        getLogger(req).error("Falha ao registrar auditoria de logout", {
          event: "audit.log",
        }, err);
=======
        console.error("Falha ao registrar auditoria de logout:", err);
>>>>>>> 151afb8c
      });
    }
  });

  // GET /api/auth/me - Get current user
  app.get("/api/auth/me", async (req, res) => {
    try {
      if (!req.session.userId) {
        return res.status(401).json({ error: "Não autenticado" });
      }
      
      const user = await storage.getUserById(req.session.userId);
      if (!user) {
        return res.status(401).json({ error: "Usuário não encontrado" });
      }
      
      // Return user without passwordHash
      const { passwordHash: _, ...userResponse } = user;
      res.json({ user: userResponse });
    } catch (error) {
      getLogger(req).error("Erro ao buscar usuário atual", {
        event: "auth.me",
      }, error);
      res.status(500).json({ error: error instanceof Error ? error.message : "Erro ao buscar usuário" });
    }
  });

  // Apply auth middleware to all /api routes EXCEPT auth routes
  app.use("/api", authMiddleware);

  app.get("/api/internal/metrics", requireRole("master"), async (_req, res) => {
    res.set("Content-Type", metricsRegistry.contentType);
    res.send(await metricsRegistry.metrics());
  });

  // 1. POST /api/client/upsert - Create/update client
  app.post("/api/client/upsert", requireRole("master", "consultor"), async (req, res) => {
    try {
      const currentUser = req.authUser!;
      const inputSchema = clientSchema.extend({ organizationId: z.string().optional() });
      const data = inputSchema.parse(req.body);
      const consultantId = data.consultantId ?? undefined;
      const masterId = data.masterId ?? undefined;
      const organizationId = currentUser.organizationId;
      const users = (await storage.getUsers()).filter(u => u.organizationId === organizationId);

      const existingClient = await storage.getClient(data.clientId);
      if (existingClient && existingClient.organizationId !== organizationId) {
        return res.status(403).json({ error: "Cliente pertence a outra organização" });
      }

      const consultant = consultantId ? await storage.getUserById(consultantId) : undefined;
      if (consultantId) {
        if (!consultant || consultant.role !== "consultor" || consultant.organizationId !== organizationId) {
          return res.status(400).json({ error: "Consultor responsável inválido" });
        }
      }

      const master = masterId ? await storage.getUserById(masterId) : undefined;
      if (masterId) {
        if (!master || master.role !== "master" || master.organizationId !== organizationId) {
          return res.status(400).json({ error: "Usuário master inválido" });
        }
      }

      const clientPayload: Client = {
        ...data,
        organizationId,
        consultantId: consultantId ?? null,
        masterId: masterId ?? null,
      };

      const client = await storage.upsertClient(clientPayload);
      
      if (consultant) {
        const consultantClientIds = consultant.clientIds ?? [];
        if (!consultantClientIds.includes(client.clientId)) {
          const nextClientIds = Array.from(new Set([...consultantClientIds, client.clientId]));
          await storage.updateUser(consultant.userId, { clientIds: nextClientIds });
        }

        const consultantsToClean = users.filter(u =>
          u.role === "consultor" &&
          u.userId !== consultant.userId &&
          (u.clientIds ?? []).includes(client.clientId)
        );
        await Promise.all(
          consultantsToClean.map(consultantUser =>
            storage.updateUser(consultantUser.userId, {
              clientIds: (consultantUser.clientIds ?? []).filter(id => id !== client.clientId),
            })
          )
        );
      } else {
        const consultantsToClean = users.filter(u =>
          u.role === "consultor" && (u.clientIds ?? []).includes(client.clientId)
        );
        await Promise.all(
          consultantsToClean.map(consultantUser =>
            storage.updateUser(consultantUser.userId, {
              clientIds: (consultantUser.clientIds ?? []).filter(id => id !== client.clientId),
            })
          )
        );
      }

      if (master) {
        const managedIds = master.managedClientIds ?? [];
        if (!managedIds.includes(client.clientId)) {
          const nextManaged = Array.from(new Set([...managedIds, client.clientId]));
          await storage.updateUser(master.userId, { managedClientIds: nextManaged });
        }

        const mastersToClean = users.filter(u =>
          u.role === "master" &&
          u.userId !== master.userId &&
          (u.managedClientIds ?? []).includes(client.clientId)
        );
        await Promise.all(
          mastersToClean.map(masterUser =>
            storage.updateUser(masterUser.userId, {
              managedClientIds: (masterUser.managedClientIds ?? []).filter(id => id !== client.clientId),
            })
          )
        );
      } else {
        const mastersToClean = users.filter(u =>
          u.role === "master" && (u.managedClientIds ?? []).includes(client.clientId)
        );
        await Promise.all(
          mastersToClean.map(masterUser =>
            storage.updateUser(masterUser.userId, {
              managedClientIds: (masterUser.managedClientIds ?? []).filter(id => id !== client.clientId),
            })
          )
        );
      }

      const clientUsers = users.filter(u => u.role === "cliente" && (u.clientIds ?? []).includes(client.clientId));
      const clientUserUpdates = clientUsers
        .map(clientUser => {
          const updates: Partial<User> = {};
          if (clientUser.consultantId !== client.consultantId) {
            updates.consultantId = client.consultantId ?? undefined;
          }
          if (clientUser.managerId !== client.masterId) {
            updates.managerId = client.masterId ?? undefined;
          }
          return { clientUser, updates };
        })
        .filter(({ updates }) => Object.keys(updates).length > 0);

      await Promise.all(
        clientUserUpdates.map(({ clientUser, updates }) =>
          storage.updateUser(clientUser.userId, updates)
        )
      );

      // Associate client with current user if applicable
      const creator = currentUser;
      const eventType = existingClient ? "client.update" : "client.create";

      await recordAuditEvent({
        user: creator,
        eventType,
        targetType: "client",
        targetId: client.clientId,
        metadata: { consultantId, masterId },
        piiSnapshot: { name: client.name, email: client.email },
      });

      res.json(client);
    } catch (error) {
      if (error instanceof z.ZodError) {
        const fieldErrors = error.errors.map(err => `${err.path.join('.')}: ${err.message}`).join(', ');
        return res.status(400).json({ error: fieldErrors });
      }
      res.status(400).json({ error: error instanceof Error ? error.message : "Erro de validação" });
    }
  });

  // GET /api/clients - List all clients
  app.get("/api/clients", async (req, res) => {
    try {
      if (!req.session.userId) {
        return res.status(401).json({ error: "Não autenticado" });
      }

      const currentUser = await storage.getUserById(req.session.userId);
      if (!currentUser) {
        return res.status(401).json({ error: "Usuário não encontrado" });
      }

      let clients = (await storage.getClients()).filter(client => client.organizationId === currentUser.organizationId);

      if (currentUser.role === "consultor") {
        const allowedIds = new Set(currentUser.clientIds ?? []);
        clients = clients.filter(client =>
          allowedIds.has(client.clientId) || client.consultantId === currentUser.userId
        );
      }

      if (currentUser.role === "cliente") {
        const allowedIds = new Set(currentUser.clientIds ?? []);
        clients = clients.filter(client => allowedIds.has(client.clientId));
      }

      res.json(clients);
    } catch (error) {
      getLogger(req).error("Erro ao buscar clientes", {
        event: "clients.list",
      }, error);
      res.status(500).json({ error: error instanceof Error ? error.message : "Erro ao buscar clientes" });
    }
  });

  app.get("/api/users/directory", requireRole("master", "consultor"), async (req, res) => {
    try {
      const currentUser = req.authUser!;

      const users = (await storage.getUsers()).filter(user => user.organizationId === currentUser.organizationId);
      const clients = (await storage.getClients()).filter(client => client.organizationId === currentUser.organizationId);

      const sanitizedUsers = users.map(sanitizeUser);
      const consultants = sanitizedUsers.filter(user => user.role === "consultor");
      const masters = sanitizedUsers.filter(user => user.role === "master");
      const clientUsers = sanitizedUsers.filter(user => user.role === "cliente");

      let visibleClients = clients;
      if (currentUser.role === "consultor") {
        const allowedIds = new Set(currentUser.clientIds ?? []);
        visibleClients = clients.filter(client =>
          allowedIds.has(client.clientId) || client.consultantId === currentUser.userId
        );
      }

      const visibleClientIds = new Set(visibleClients.map(client => client.clientId));
      const visibleClientUsers = currentUser.role === "master"
        ? clientUsers
        : clientUsers.filter(user => (user.clientIds ?? []).some(id => visibleClientIds.has(id)));

      res.json({
        currentUser: sanitizeUser(currentUser),
        consultants,
        masters,
        clients: visibleClients,
        clientUsers: visibleClientUsers,
      });
    } catch (error) {
<<<<<<< HEAD
      getLogger(req).error("Erro ao montar diretório de usuários", {
        event: "users.directory",
      }, error);
=======
      console.error("Erro ao montar diretório de usuários:", error);
>>>>>>> 151afb8c
      res.status(500).json({ error: error instanceof Error ? error.message : "Erro ao buscar usuários" });
    }
  });

  app.get("/api/audit/logs", requireRole("master"), async (req, res) => {
    try {
      const currentUser = req.authUser!;
      const limit = req.query.limit ? Number(req.query.limit) : 100;
      const logs = await listAuditLogs(currentUser, Number.isNaN(limit) ? 100 : limit);
      res.json({ logs });
<<<<<<< HEAD
=======
    } catch (error) {
      console.error("Erro ao buscar trilha de auditoria:", error);
      res.status(500).json({ error: error instanceof Error ? error.message : "Erro ao buscar auditoria" });
    }
  });

  app.post("/api/lgpd/anonymize", requireRole("master"), async (req, res) => {
    try {
      const currentUser = req.authUser!;
      const schema = z.object({
        targetType: z.enum(["user", "client"]),
        targetId: z.string().min(1),
      });
      const { targetType, targetId } = schema.parse(req.body);

      let result: User | Client | undefined;
      if (targetType === "user") {
        const target = await storage.getUserById(targetId);
        if (!target || target.organizationId !== currentUser.organizationId) {
          return res.status(404).json({ error: "Usuário não encontrado na organização" });
        }
        result = await storage.anonymizeUser(targetId);
      } else {
        const target = await storage.getClient(targetId);
        if (!target || target.organizationId !== currentUser.organizationId) {
          return res.status(404).json({ error: "Cliente não encontrado na organização" });
        }
        result = await storage.anonymizeClient(targetId);
      }

      if (!result) {
        return res.status(404).json({ error: "Registro não encontrado" });
      }

      await recordAuditEvent({
        user: currentUser,
        eventType: "lgpd.anonymize",
        targetType,
        targetId,
      });

      res.json({ success: true });
    } catch (error) {
      if (error instanceof z.ZodError) {
        const fieldErrors = error.errors.map(err => `${err.path.join('.')}: ${err.message}`).join(', ');
        return res.status(400).json({ error: fieldErrors });
      }
      console.error("Erro ao anonimizar registro:", error);
      res.status(500).json({ error: error instanceof Error ? error.message : "Erro ao anonimizar" });
    }
  });

  // GET /api/clients/:clientId - Get single client
  app.get("/api/clients/:clientId", validateClientAccess, async (req, res) => {
    try {
      res.json(req.clientContext);
>>>>>>> 151afb8c
    } catch (error) {
      getLogger(req).error("Erro ao buscar trilha de auditoria", {
        event: "audit.list",
      }, error);
      res.status(500).json({ error: error instanceof Error ? error.message : "Erro ao buscar auditoria" });
    }
  });

  app.post("/api/lgpd/anonymize", requireRole("master"), async (req, res) => {
    try {
      const currentUser = req.authUser!;
      const schema = z.object({
        targetType: z.enum(["user", "client"]),
        targetId: z.string().min(1),
      });
      const { targetType, targetId } = schema.parse(req.body);

      let result: User | Client | undefined;
      if (targetType === "user") {
        const target = await storage.getUserById(targetId);
        if (!target || target.organizationId !== currentUser.organizationId) {
          return res.status(404).json({ error: "Usuário não encontrado na organização" });
        }
        result = await storage.anonymizeUser(targetId);
      } else {
        const target = await storage.getClient(targetId);
        if (!target || target.organizationId !== currentUser.organizationId) {
          return res.status(404).json({ error: "Cliente não encontrado na organização" });
        }
        result = await storage.anonymizeClient(targetId);
      }

      if (!result) {
        return res.status(404).json({ error: "Registro não encontrado" });
      }

      await recordAuditEvent({
        user: currentUser,
        eventType: "lgpd.anonymize",
        targetType,
        targetId,
      });

      res.json({ success: true });
    } catch (error) {
      if (error instanceof z.ZodError) {
        const fieldErrors = error.errors.map(err => `${err.path.join('.')}: ${err.message}`).join(', ');
        return res.status(400).json({ error: fieldErrors });
      }
      getLogger(req).error("Erro ao anonimizar registro", {
        event: "lgpd.anonymize",
      }, error);
      res.status(500).json({ error: error instanceof Error ? error.message : "Erro ao anonimizar" });
    }
  });

  // GET /api/clients/:clientId - Get single client
  app.get("/api/clients/:clientId", validateClientAccess, async (req, res) => {
    try {
      res.json(req.clientContext);
    } catch (error) {
      getLogger(req).error("Erro ao buscar cliente", {
        event: "clients.detail",
      }, error);
      res.status(500).json({ error: error instanceof Error ? error.message : "Erro ao buscar cliente" });
    }
  });

  // 2. POST /api/import/ofx - Import OFX file
  app.post("/api/import/ofx", upload.single("ofx"), async (req, res) => {
    try {
      const { clientId } = req.body;

      if (!clientId) {
        return res.status(400).json({ error: "Informe o clientId." });
      }

      if (!req.file) {
        return res.status(400).json({ error: "Nenhum arquivo OFX enviado." });
      }

      const ofxContent = req.file.buffer.toString("utf-8");
      
      // Generate SHA256 hash of file content to prevent duplicate imports
      const fileHash = crypto.createHash("sha256").update(ofxContent).digest("hex");
      
      // Check if this file was already imported
      const existingImport = await storage.getOFXImport(fileHash);
      if (existingImport) {
        return res.status(400).json({ 
          error: "Este arquivo OFX já foi importado anteriormente.",
          importedAt: existingImport.importedAt,
          transactionCount: existingImport.transactionCount
        });
      }
      
      // Parse OFX using ofx-js
      let ofxData;
      try {
        ofxData = await Ofx.parse(ofxContent);
        getLogger(req).info("OFX parseado com sucesso", {
          event: "pf.ofx.parse.success",
          context: { clientId },
        });
      } catch (parseError) {
        getLogger(req).error("Erro ao fazer parse do OFX", {
          event: "pf.ofx.parse.failure",
          context: { clientId },
        }, parseError);
        return res.status(400).json({
          error: "Erro ao processar arquivo OFX. Verifique se o arquivo está no formato correto."
        });
      }

      if (!ofxData || !ofxData.OFX) {
        getLogger(req).error("OFX parseado mas sem estrutura válida", {
          event: "pf.ofx.structure.invalid",
          context: { clientId },
        }, ofxData);
        return res.status(400).json({ error: "Arquivo OFX inválido ou sem dados." });
      }

      // Extract bank name from OFX (try <ORG> first, fallback to <FID>)
      let bankName = "Banco não identificado";
      try {
        const signonInfo = ofxData.OFX.SIGNONMSGSRSV1?.SONRS?.FI;
        if (signonInfo) {
          bankName = signonInfo.ORG || signonInfo.FID || bankName;
        }
      } catch (e) {
        getLogger(req).warn("Não foi possível extrair nome do banco do OFX", {
          event: "pf.ofx.bankname.missing",
          context: { clientId },
        }, e);
      }
      
      const transactions: Transaction[] = [];
      const existingTransactions = await storage.getTransactions(clientId);
      const existingFitIds = new Set(existingTransactions.map(t => t.fitid).filter(Boolean));

      // Extract transactions from OFX structure
      // Normalize to arrays (OFX parser returns object for single account, array for multiple)
      const bankAccountsRaw = ofxData.OFX.BANKMSGSRSV1?.STMTTRNRS;
      const creditCardAccountsRaw = ofxData.OFX.CREDITCARDMSGSRSV1?.CCSTMTTRNRS;
      
      const bankAccounts = bankAccountsRaw 
        ? (Array.isArray(bankAccountsRaw) ? bankAccountsRaw : [bankAccountsRaw])
        : [];
      const creditCardAccounts = creditCardAccountsRaw
        ? (Array.isArray(creditCardAccountsRaw) ? creditCardAccountsRaw : [creditCardAccountsRaw])
        : [];

      const processAccount = (account: any) => {
        const statement = account.STMTRS || account.CCSTMTRS;
        if (!statement || !statement.BANKTRANLIST || !statement.BANKTRANLIST.STMTTRN) {
          return;
        }

        // Normalize transaction list to array (single transaction returns object)
        const transListRaw = statement.BANKTRANLIST.STMTTRN;
        const transList = Array.isArray(transListRaw) 
          ? transListRaw 
          : [transListRaw];

        const accountId = statement.BANKACCTFROM?.ACCTID || statement.CCACCTFROM?.ACCTID || "unknown";

        transList.forEach((trans: any) => {
          const fitid = trans.FITID || crypto.createHash("md5")
            .update(`${trans.DTPOSTED}-${trans.MEMO || trans.NAME}-${trans.TRNAMT}`)
            .digest("hex");

          // Skip duplicates
          if (existingFitIds.has(fitid)) {
            return;
          }

          // Parse date (OFX format: YYYYMMDD or YYYYMMDDHHMMSS)
          const dateStr = trans.DTPOSTED?.toString().substring(0, 8) || "";
          const date = dateStr ? 
            `${dateStr.substring(0, 4)}-${dateStr.substring(4, 6)}-${dateStr.substring(6, 8)}` : 
            new Date().toISOString().split("T")[0];

          const amount = parseFloat(trans.TRNAMT || "0");
          const desc = trans.MEMO || trans.NAME || "Transação sem descrição";

          // Smart categorization: detect CDB transactions
          let category: Transaction['category'] = undefined;
          let subcategory: string | undefined;
          let status: "pendente" | "categorizada" = "pendente";
          
          if (desc.toUpperCase().includes("CDB")) {
            category = "Investimento";
            status = "categorizada";
            if (amount >= 0) {
              // ENTRADA = Resgate de investimento
              subcategory = "Resgate";
            } else {
              // SAÍDA = Aplicação de investimento
              subcategory = "Aplicação";
            }
          }

          transactions.push({
            date,
            desc,
            amount,
            category,
            subcategory,
            status,
            fitid,
            accountId,
            bankName,
          });

          existingFitIds.add(fitid);
        });
      };

      // Process all accounts
      [...bankAccounts, ...creditCardAccounts].forEach(processAccount);

      if (transactions.length === 0) {
        // Save OFX import record even when no new transactions (prevents re-upload)
        await storage.addOFXImport({
          fileHash,
          clientId,
          importedAt: new Date().toISOString(),
          transactionCount: 0,
        });
        
        return res.json({ 
          success: true, 
          imported: 0, 
          total: existingTransactions.length,
          message: "Nenhuma transação nova encontrada no arquivo OFX."
        });
      }

      await storage.addTransactions(clientId, transactions);
      
      // Save OFX import record to prevent re-import of same file
      await storage.addOFXImport({
        fileHash,
        clientId,
        importedAt: new Date().toISOString(),
        transactionCount: transactions.length,
      });
      
      const totalTransactions = existingTransactions.length + transactions.length;

      res.json({ 
        success: true, 
        imported: transactions.length,
        total: totalTransactions,
        message: `${transactions.length} transações importadas com sucesso.`
      });
    } catch (error) {
      getLogger(req).error("Erro ao importar OFX", {
        event: "pf.ofx.import",
        context: { clientId: req.body?.clientId },
      }, error);
      res.status(400).json({
        error: error instanceof Error ? error.message : "Erro ao importar arquivo OFX"
      });
    }
  });

  // 3. GET /api/transactions/list - List transactions with filters
  app.get("/api/transactions/list", async (req, res) => {
    try {
      const { clientId, status, from, to, category } = req.query;

      if (!clientId) {
        return res.status(400).json({ error: "Informe o clientId." });
      }

      let transactions = await storage.getTransactions(clientId as string);

      // Apply filters
      if (status && status !== "all") {
        transactions = transactions.filter((t) => t.status === status);
      }
      if (category && category !== "all") {
        transactions = transactions.filter((t) => t.category === category);
      }
      if (from) {
        transactions = transactions.filter((t) => t.date >= from);
      }
      if (to) {
        transactions = transactions.filter((t) => t.date <= to);
      }

      // Calculate totals
      const totalIn = transactions.filter((t) => t.amount > 0).reduce((sum, t) => sum + t.amount, 0);
      const totalOut = Math.abs(transactions.filter((t) => t.amount < 0).reduce((sum, t) => sum + t.amount, 0));

      res.json({
        transactions,
        summary: {
          totalIn,
          totalOut,
          count: transactions.length
        }
      });
    } catch (error) {
      res.status(500).json({ error: "Erro ao buscar transações" });
    }
  });

  // 4. POST /api/transactions/categorize - Categorize transactions in bulk
  app.post("/api/transactions/categorize", async (req, res) => {
    try {
      const { clientId, indices, category, subcategory } = categorizeSchema.parse(req.body);

      const transactions = await storage.getTransactions(clientId);

      for (const index of indices) {
        if (index >= 0 && index < transactions.length) {
          const txn = transactions[index];
          
          // Auto-categorization logic based on amount sign
          if (txn.amount >= 0) {
            // Positive or zero amount = always "Receita"
            txn.category = "Receita";
            txn.subcategory = undefined;
          } else {
            // Negative amount = map UI input shortcuts to valid category enum
            let finalCategory: string;
            
            if (category === "Fixo") {
              finalCategory = "Custo Fixo";
              txn.subcategory = "Fixo";
            } else if (category === "Variável") {
              finalCategory = "Custo Variável";
              txn.subcategory = "Variável";
            } else {
              // Use category as-is (must be valid transactionCategory)
              finalCategory = category;
              txn.subcategory = subcategory;
            }
            
            // Revalidate against transactionCategories enum
            const validCategories: readonly string[] = transactionCategories;
            if (!validCategories.includes(finalCategory)) {
              return res.status(400).json({ 
                error: `Categoria inválida após mapeamento: ${finalCategory}` 
              });
            }
            
            txn.category = finalCategory as any;
          }
          
          txn.status = "categorizada";
        }
      }

      await storage.setTransactions(clientId, transactions);
      res.json({ success: true, updated: indices.length });
    } catch (error) {
      res.status(400).json({ error: error instanceof Error ? error.message : "Erro ao categorizar" });
    }
  });

  // 5. GET /api/summary - Get financial summary and KPIs
  app.get("/api/summary", async (req, res) => {
    try {
      const { clientId, period } = req.query;

      if (!clientId) {
        return res.status(400).json({ error: "Informe o clientId." });
      }

      const client = await storage.getClient(clientId as string);
      if (!client) {
        return res.status(404).json({ error: "Cliente não encontrado." });
      }

      let transactions = await storage.getTransactions(clientId as string);

      // Filter by period if provided (AAAA-MM)
      if (period) {
        transactions = transactions.filter((t) => t.date.startsWith(period as string));
      }

      const totalIn = transactions.filter((t) => t.amount > 0).reduce((sum, t) => sum + t.amount, 0);
      const totalOut = Math.abs(transactions.filter((t) => t.amount < 0).reduce((sum, t) => sum + t.amount, 0));
      const balance = totalIn - totalOut;

      const summary: Summary = {
        totalIn,
        totalOut,
        balance,
        insights: [],
      };

      // PF-specific insights only
      if (client.type === "PF" || client.type === "BOTH") {
        const lazer = transactions
          .filter((t) => t.amount < 0 && t.category === "Lazer")
          .reduce((sum, t) => sum + Math.abs(t.amount), 0);

        if (totalOut > 0 && (lazer / totalOut) > 0.3) {
          summary.insights!.push(
            `Seus gastos com lazer representam ${((lazer / totalOut) * 100).toFixed(1)}% das saídas (> 30%). Recomendamos estabelecer um teto e reduzir em ${((lazer / totalOut - 0.3) * 100).toFixed(1)}%.`
          );
        }

        // Check investment allocation
        const positions = await storage.getPositions(clientId as string);
        const policy = await storage.getPolicy(clientId as string);

        if (policy && "targets" in policy) {
          const totalValue = positions.reduce((sum, p) => sum + p.value, 0);
          if (totalValue > 0) {
            const rvValue = positions.filter((p) => p.class === "RV").reduce((sum, p) => sum + p.value, 0);
            const rvPct = (rvValue / totalValue) * 100;

            if (rvPct > policy.targets.RV + 10) {
              const diff = rvPct - policy.targets.RV;
              summary.insights!.push(
                `Sua alocação em RV está ${diff.toFixed(1)}pp acima da meta (${rvPct.toFixed(1)}% vs ${policy.targets.RV}%). Sugerimos rebalancear para RF/Fundos.`
              );
            }
          }
        }
      }

      res.json(summary);
    } catch (error) {
      res.status(500).json({ error: "Erro ao calcular resumo" });
    }
  });

  // 6. GET /api/investments/positions - List investment positions
  app.get("/api/investments/positions", async (req, res) => {
    try {
      const { clientId } = req.query;

      if (!clientId) {
        return res.status(400).json({ error: "Informe o clientId." });
      }

      const positions = await storage.getPositions(clientId as string);
      res.json(positions);
    } catch (error) {
      res.status(500).json({ error: "Erro ao buscar posições" });
    }
  });

  // POST /api/investments/positions - Add new position
  app.post("/api/investments/positions", async (req, res) => {
    try {
      const { clientId, position } = req.body;

      if (!clientId) {
        return res.status(400).json({ error: "Informe o clientId." });
      }

      await storage.addPosition(clientId, position);
      res.json({ success: true });
    } catch (error) {
      res.status(400).json({ error: "Erro ao adicionar posição" });
    }
  });

  // 7. POST /api/investments/rebalance/suggest - Suggest rebalancing
  app.post("/api/investments/rebalance/suggest", async (req, res) => {
    try {
      const { clientId } = req.body;

      if (!clientId) {
        return res.status(400).json({ error: "Informe o clientId." });
      }

      const client = await storage.getClient(clientId);
      if (!client) {
        return res.status(404).json({ error: "Cliente não encontrado." });
      }

      const positions = await storage.getPositions(clientId);
      const policy = await storage.getPolicy(clientId);
      const suggestions: RebalanceSuggestion[] = [];

      const totalValue = positions.reduce((sum, p) => sum + p.value, 0);

      if (totalValue === 0) {
        return res.json(suggestions);
      }

      // PF Suggestions - Compare current allocation vs targets
      if ((client.type === "PF" || client.type === "BOTH") && policy && "targets" in policy) {
        const classes = ["RF", "RV", "Fundos", "Outros"] as const;

        for (const cls of classes) {
          const classValue = positions.filter((p) => p.class === cls).reduce((sum, p) => sum + p.value, 0);
          const currentPct = (classValue / totalValue) * 100;
          const targetPct = policy.targets[cls];
          const difference = currentPct - targetPct;

          if (Math.abs(difference) > 1) {
            const action = difference > 0
              ? `Vender R$ ${(Math.abs(difference / 100) * totalValue).toFixed(2)}`
              : `Comprar R$ ${(Math.abs(difference / 100) * totalValue).toFixed(2)}`;

            suggestions.push({
              class: cls,
              currentPct,
              targetPct,
              difference,
              action,
            });
          }
        }
      }

      // PJ Suggestions - Check cash policy limits
      if ((client.type === "PJ" || client.type === "BOTH") && policy && "cashPolicy" in policy) {
        const rfValue = positions.filter((p) => p.class === "RF").reduce((sum, p) => sum + p.value, 0);
        const rvValue = positions.filter((p) => p.class === "RV").reduce((sum, p) => sum + p.value, 0);

        const rfPct = (rfValue / totalValue) * 100;
        const rvPct = (rvValue / totalValue) * 100;

        // Check minRF
        if (rfPct < policy.cashPolicy.minRF) {
          const diff = policy.cashPolicy.minRF - rfPct;
          suggestions.push({
            class: "RF",
            currentPct: rfPct,
            targetPct: policy.cashPolicy.minRF,
            difference: -diff,
            action: `Aumentar alocação em RF em ${diff.toFixed(1)}pp (mínimo ${policy.cashPolicy.minRF}%)`,
          });
        }

        // Check maxRV
        if (rvPct > policy.cashPolicy.maxRV) {
          const diff = rvPct - policy.cashPolicy.maxRV;
          suggestions.push({
            class: "RV",
            currentPct: rvPct,
            targetPct: policy.cashPolicy.maxRV,
            difference: diff,
            action: `Reduzir alocação em RV em ${diff.toFixed(1)}pp (máximo ${policy.cashPolicy.maxRV}%)`,
          });
        }

        // Check maxDurationDays - positions with maturity
        const today = new Date();
        for (const position of positions.filter((p) => p.maturity)) {
          const maturity = new Date(position.maturity!);
          const daysToMaturity = Math.floor((maturity.getTime() - today.getTime()) / (1000 * 60 * 60 * 24));

          if (daysToMaturity > policy.cashPolicy.maxDurationDays) {
            suggestions.push({
              class: position.class,
              currentPct: 0,
              targetPct: 0,
              difference: daysToMaturity - policy.cashPolicy.maxDurationDays,
              action: `${position.asset} vence em ${daysToMaturity} dias (máximo ${policy.cashPolicy.maxDurationDays}). Considere resgate antecipado.`,
            });
          }
        }
      }

      res.json(suggestions);
    } catch (error) {
      res.status(500).json({ error: "Erro ao gerar sugestões" });
    }
  });

  // 8. POST /api/reports/generate - Generate monthly report
  app.post("/api/reports/generate", async (req, res) => {
    try {
      const { clientId, period, notes } = req.body;

      if (!clientId || !period) {
        return res.status(400).json({ error: "Informe clientId e period." });
      }

      const client = await storage.getClient(clientId);
      if (!client) {
        return res.status(404).json({ error: "Cliente não encontrado." });
      }

      // Get summary for the period
      const transactions = (await storage.getTransactions(clientId)).filter((t) =>
        t.date.startsWith(period)
      );

      const totalIn = transactions.filter((t) => t.amount > 0).reduce((sum, t) => sum + t.amount, 0);
      const totalOut = Math.abs(transactions.filter((t) => t.amount < 0).reduce((sum, t) => sum + t.amount, 0));

      const revenue = totalIn;
      const costs = transactions
        .filter((t) => t.amount < 0 && t.category !== "Impostos")
        .reduce((sum, t) => sum + Math.abs(t.amount), 0);
      const profit = revenue - costs;
      const margin = revenue > 0 ? (profit / revenue) * 100 : 0;

      const revenueTransactions = transactions.filter((t) => t.amount > 0 && t.category === "Receita");
      const ticketMedio = revenueTransactions.length > 0 ? revenue / revenueTransactions.length : 0;

      const costsByCategory = new Map<string, number>();
      transactions.filter((t) => t.amount < 0 && t.category).forEach((t) => {
        const current = costsByCategory.get(t.category!) || 0;
        costsByCategory.set(t.category!, current + Math.abs(t.amount));
      });

      const topCosts = Array.from(costsByCategory.entries())
        .map(([category, amount]) => ({ category, amount }))
        .sort((a, b) => b.amount - a.amount)
        .slice(0, 5);

      const report: Report = {
        revenue,
        costs,
        profit,
        margin,
        ticketMedio,
        topCosts,
        notes,
      };

      await storage.setReport(clientId, period, report);

      // Generate HTML
      const html = `
        <!DOCTYPE html>
        <html lang="pt-BR">
        <head>
          <meta charset="UTF-8">
          <title>Relatório ${period} - ${client.name}</title>
          <style>
            body { font-family: Inter, sans-serif; max-width: 800px; margin: 0 auto; padding: 40px; }
            h1 { color: #1e40af; }
            .metric { margin: 20px 0; padding: 20px; background: #f3f4f6; border-radius: 8px; }
            .metric-label { font-size: 12px; color: #6b7280; text-transform: uppercase; }
            .metric-value { font-size: 32px; font-weight: bold; margin-top: 8px; }
            .positive { color: #059669; }
            .negative { color: #dc2626; }
            table { width: 100%; border-collapse: collapse; margin-top: 20px; }
            th, td { text-align: left; padding: 12px; border-bottom: 1px solid #e5e7eb; }
            th { background: #f9fafb; font-weight: 600; }
            @media print { .no-print { display: none; } }
          </style>
        </head>
        <body>
          <h1>Relatório Mensal - ${period}</h1>
          <p><strong>Cliente:</strong> ${client.name} (${client.type})</p>
          <p><strong>Gerado em:</strong> ${new Date().toLocaleDateString("pt-BR")}</p>

          <div class="metric">
            <div class="metric-label">Receita Total</div>
            <div class="metric-value positive">R$ ${revenue.toLocaleString("pt-BR", { minimumFractionDigits: 2 })}</div>
          </div>

          <div class="metric">
            <div class="metric-label">Lucro Líquido</div>
            <div class="metric-value ${profit > 0 ? "positive" : "negative"}">R$ ${profit.toLocaleString("pt-BR", { minimumFractionDigits: 2 })}</div>
          </div>

          <div class="metric">
            <div class="metric-label">Margem Líquida</div>
            <div class="metric-value">${margin.toFixed(1)}%</div>
          </div>

          ${ticketMedio > 0 ? `
          <div class="metric">
            <div class="metric-label">Ticket Médio</div>
            <div class="metric-value">R$ ${ticketMedio.toLocaleString("pt-BR", { minimumFractionDigits: 2 })}</div>
          </div>
          ` : ""}

          <h2>Top 5 Custos</h2>
          <table>
            <thead>
              <tr>
                <th>Categoria</th>
                <th style="text-align: right;">Valor</th>
              </tr>
            </thead>
            <tbody>
              ${topCosts.map((item) => `
                <tr>
                  <td>${item.category}</td>
                  <td style="text-align: right;">R$ ${item.amount.toLocaleString("pt-BR", { minimumFractionDigits: 2 })}</td>
                </tr>
              `).join("")}
            </tbody>
          </table>

          ${notes ? `
          <h2>Observações</h2>
          <p>${notes}</p>
          ` : ""}
        </body>
        </html>
      `;

      await storage.setReportHtml(clientId, period, html);
      res.json({ success: true, html });
    } catch (error) {
      res.status(500).json({ error: "Erro ao gerar relatório" });
    }
  });

  // 9. GET /api/reports/view - View report
  app.get("/api/reports/view", async (req, res) => {
    try {
      const { clientId, period } = req.query;

      if (!clientId || !period) {
        return res.status(400).json({ error: "Informe clientId e period." });
      }

      let html = await storage.getReportHtml(clientId as string, period as string);

      // If no HTML found, try to generate on-the-fly
      if (!html) {
        const report = await storage.getReport(clientId as string, period as string);
        if (!report) {
          return res.status(404).json({ error: "Relatório não encontrado." });
        }

        const client = await storage.getClient(clientId as string);
        if (!client) {
          return res.status(404).json({ error: "Cliente não encontrado." });
        }

        // Generate basic HTML from saved report
        html = `
          <!DOCTYPE html>
          <html lang="pt-BR">
          <head>
            <meta charset="UTF-8">
            <title>Relatório ${period} - ${client.name}</title>
            <style>
              body { font-family: Inter, sans-serif; max-width: 800px; margin: 0 auto; padding: 40px; }
              h1 { color: #1e40af; }
              .metric { margin: 20px 0; padding: 20px; background: #f3f4f6; border-radius: 8px; }
              .metric-label { font-size: 12px; color: #6b7280; text-transform: uppercase; }
              .metric-value { font-size: 32px; font-weight: bold; margin-top: 8px; }
            </style>
          </head>
          <body>
            <h1>Relatório ${period} - ${client.name}</h1>
            <div class="metric">
              <div class="metric-label">Receita</div>
              <div class="metric-value">R$ ${report.revenue.toLocaleString("pt-BR", { minimumFractionDigits: 2 })}</div>
            </div>
            <div class="metric">
              <div class="metric-label">Lucro</div>
              <div class="metric-value">R$ ${report.profit.toLocaleString("pt-BR", { minimumFractionDigits: 2 })}</div>
            </div>
            <div class="metric">
              <div class="metric-label">Margem</div>
              <div class="metric-value">${report.margin.toFixed(1)}%</div>
            </div>
          </body>
          </html>
        `;
      }

      res.send(html);
    } catch (error) {
      res.status(500).json({ error: "Erro ao visualizar relatório" });
    }
  });

  // 10. POST /api/policies/upsert - Update policies
  app.post("/api/policies/upsert", async (req, res) => {
    try {
      const { clientId, data } = req.body;

      if (!clientId) {
        return res.status(400).json({ error: "Informe o clientId." });
      }

      await storage.setPolicy(clientId, data);
      res.json({ success: true });
    } catch (error) {
      res.status(400).json({ error: "Erro ao atualizar políticas" });
    }
  });

  // GET /api/policies - Get policies
  app.get("/api/policies", async (req, res) => {
    try {
      const { clientId } = req.query;

      if (!clientId) {
        return res.status(400).json({ error: "Informe o clientId." });
      }

      const policy = await storage.getPolicy(clientId as string);
      res.json(policy || {});
    } catch (error) {
      res.status(500).json({ error: "Erro ao buscar políticas" });
    }
  });

  // API Documentation endpoint
  app.get("/api/docs", (req, res) => {
    const docsHtml = `
      <!DOCTYPE html>
      <html lang="pt-BR">
      <head>
        <meta charset="UTF-8">
        <meta name="viewport" content="width=device-width, initial-scale=1.0">
        <title>API Documentation - Copiloto Financeiro</title>
        <style>
          * { margin: 0; padding: 0; box-sizing: border-box; }
          body { 
            font-family: 'Inter', -apple-system, BlinkMacSystemFont, sans-serif; 
            line-height: 1.6; 
            color: #1f2937;
            background: #f9fafb;
            padding: 20px;
          }
          .container { max-width: 1200px; margin: 0 auto; background: white; padding: 40px; border-radius: 12px; box-shadow: 0 1px 3px rgba(0,0,0,0.1); }
          h1 { color: #1e40af; margin-bottom: 10px; font-size: 32px; }
          h2 { color: #1e40af; margin-top: 40px; margin-bottom: 20px; font-size: 24px; border-bottom: 2px solid #e5e7eb; padding-bottom: 10px; }
          h3 { color: #374151; margin-top: 30px; margin-bottom: 15px; font-size: 18px; }
          .subtitle { color: #6b7280; margin-bottom: 30px; font-size: 16px; }
          .endpoint { 
            background: #f3f4f6; 
            padding: 20px; 
            border-radius: 8px; 
            margin-bottom: 30px;
            border-left: 4px solid #2563eb;
          }
          .method { 
            display: inline-block;
            padding: 4px 12px;
            border-radius: 4px;
            font-weight: 600;
            font-size: 12px;
            margin-right: 10px;
          }
          .method.post { background: #059669; color: white; }
          .method.get { background: #2563eb; color: white; }
          .path { 
            font-family: 'Monaco', 'Courier New', monospace; 
            font-size: 14px;
            color: #1f2937;
            font-weight: 600;
          }
          .description { margin: 15px 0; color: #4b5563; }
          .params, .response { 
            background: white; 
            padding: 15px; 
            border-radius: 6px; 
            margin-top: 15px;
            border: 1px solid #e5e7eb;
          }
          .params h4, .response h4 { 
            font-size: 14px; 
            color: #6b7280; 
            text-transform: uppercase; 
            margin-bottom: 10px;
            letter-spacing: 0.5px;
          }
          pre { 
            background: #1f2937; 
            color: #f9fafb; 
            padding: 15px; 
            border-radius: 6px; 
            overflow-x: auto;
            font-size: 13px;
            line-height: 1.5;
          }
          code { 
            font-family: 'Monaco', 'Courier New', monospace;
            background: #f3f4f6;
            padding: 2px 6px;
            border-radius: 3px;
            font-size: 13px;
          }
          .note { 
            background: #fef3c7; 
            border-left: 4px solid #f59e0b;
            padding: 15px; 
            margin: 20px 0;
            border-radius: 6px;
          }
          .note strong { color: #92400e; }
          ul { margin-left: 20px; margin-top: 10px; }
          li { margin-bottom: 8px; color: #4b5563; }
        </style>
      </head>
      <body>
        <div class="container">
          <h1>🚀 Copiloto Financeiro - API Documentation</h1>
          <p class="subtitle">API REST para gestão financeira de Pessoa Física e Jurídica</p>

          <div class="note">
            <strong>⚠️ Autenticação:</strong> Todos os endpoints requerem o header <code>X-API-KEY</code> com a chave de API válida.
          </div>

          <h2>📊 Gestão de Clientes</h2>

          <div class="endpoint">
            <div>
              <span class="method post">POST</span>
              <span class="path">/api/client/upsert</span>
            </div>
            <p class="description">Criar ou atualizar um cliente</p>
            <div class="params">
              <h4>Body (JSON)</h4>
              <pre>{
  "clientId": "empresa_abc",
  "name": "Empresa ABC Ltda",
  "type": "PJ",  // "PF", "PJ" ou "BOTH"
  "email": "contato@empresaabc.com"
}</pre>
            </div>
          </div>

          <div class="endpoint">
            <div>
              <span class="method get">GET</span>
              <span class="path">/api/clients</span>
            </div>
            <p class="description">Listar todos os clientes cadastrados</p>
          </div>

          <h2>💰 Gestão de Transações</h2>

          <div class="endpoint">
            <div>
              <span class="method post">POST</span>
              <span class="path">/api/import/ofx</span>
            </div>
            <p class="description">Importar transações via arquivo OFX bancário</p>
            <div class="params">
              <h4>Form Data (multipart/form-data)</h4>
              <ul>
                <li><strong>clientId:</strong> ID do cliente</li>
                <li><strong>ofx:</strong> Arquivo .ofx (até 5MB)</li>
              </ul>
            </div>
            <div class="response">
              <h4>Resposta</h4>
              <pre>{
  "success": true,
  "imported": 45,
  "total": 120,
  "message": "45 transações importadas com sucesso."
}</pre>
            </div>
            <div class="note">
              <strong>💡 Deduplicação:</strong> O sistema usa o FITID do OFX ou gera um hash (data+desc+valor) para evitar duplicatas.
            </div>
          </div>

          <div class="endpoint">
            <div>
              <span class="method get">GET</span>
              <span class="path">/api/transactions/list</span>
            </div>
            <p class="description">Listar transações com filtros opcionais</p>
            <div class="params">
              <h4>Query Parameters</h4>
              <ul>
                <li><strong>clientId</strong> (obrigatório): ID do cliente</li>
                <li><strong>status</strong> (opcional): pendente, categorizada, revisar, all</li>
                <li><strong>category</strong> (opcional): Receita, Custo Fixo, etc.</li>
                <li><strong>from</strong> (opcional): Data inicial (YYYY-MM-DD)</li>
                <li><strong>to</strong> (opcional): Data final (YYYY-MM-DD)</li>
              </ul>
            </div>
            <div class="response">
              <h4>Resposta</h4>
              <pre>{
  "transactions": [...],
  "summary": {
    "totalIn": 15000.00,
    "totalOut": 8500.00,
    "count": 42
  }
}</pre>
            </div>
          </div>

          <div class="endpoint">
            <div>
              <span class="method post">POST</span>
              <span class="path">/api/transactions/categorize</span>
            </div>
            <p class="description">Categorizar múltiplas transações em lote</p>
            <div class="params">
              <h4>Body (JSON)</h4>
              <pre>{
  "clientId": "empresa_abc",
  "indices": [0, 3, 7],  // índices das transações
  "category": "Custo Fixo",
  "subcategory": "Aluguel"  // opcional
}</pre>
            </div>
          </div>

          <h2>📈 Análises e KPIs</h2>

          <div class="endpoint">
            <div>
              <span class="method get">GET</span>
              <span class="path">/api/summary</span>
            </div>
            <p class="description">Obter resumo financeiro e KPIs do período</p>
            <div class="params">
              <h4>Query Parameters</h4>
              <ul>
                <li><strong>clientId</strong> (obrigatório): ID do cliente</li>
                <li><strong>period</strong> (opcional): YYYY-MM (ex: 2025-10)</li>
              </ul>
            </div>
            <div class="response">
              <h4>Resposta (PJ)</h4>
              <pre>{
  "totalIn": 25000.00,
  "totalOut": 12000.00,
  "balance": 13000.00,
  "revenue": 25000.00,
  "costs": 10500.00,
  "profit": 14500.00,
  "margin": 58.0,
  "ticketMedio": 2500.00,
  "topCosts": [
    { "category": "Custo Fixo", "amount": 5000.00 },
    ...
  ],
  "insights": [
    "Suas taxas representam 6.2% da receita (> 5%). Recomendamos renegociar..."
  ]
}</pre>
            </div>
            <div class="note">
              <strong>🧠 Heurísticas Inteligentes:</strong>
              <ul>
                <li><strong>PF:</strong> Alertas sobre Lazer > 30%, RV > target + 10pp</li>
                <li><strong>PJ:</strong> Alertas sobre Taxas > 5%, Caixa parado > 20% receita</li>
              </ul>
            </div>
          </div>

          <h2>💼 Investimentos</h2>

          <div class="endpoint">
            <div>
              <span class="method get">GET</span>
              <span class="path">/api/investments/positions</span>
            </div>
            <p class="description">Listar posições de investimentos</p>
            <div class="params">
              <h4>Query Parameters</h4>
              <ul>
                <li><strong>clientId</strong> (obrigatório): ID do cliente</li>
              </ul>
            </div>
          </div>

          <div class="endpoint">
            <div>
              <span class="method post">POST</span>
              <span class="path">/api/investments/positions</span>
            </div>
            <p class="description">Adicionar nova posição de investimento</p>
            <div class="params">
              <h4>Body (JSON)</h4>
              <pre>{
  "clientId": "empresa_abc",
  "asset": "CDB Banco XYZ",
  "class": "RF",  // RF, RV, Fundos, Outros
  "value": 15000.00,
  "rate": 12.5,  // opcional (% a.a.)
  "liquidity": "D+1",  // opcional
  "maturity": "2026-12-31"  // opcional (YYYY-MM-DD)
}</pre>
            </div>
          </div>

          <div class="endpoint">
            <div>
              <span class="method post">POST</span>
              <span class="path">/api/investments/rebalance/suggest</span>
            </div>
            <p class="description">Obter sugestões de rebalanceamento de carteira</p>
            <div class="params">
              <h4>Body (JSON)</h4>
              <pre>{ "clientId": "empresa_abc" }</pre>
            </div>
            <div class="response">
              <h4>Resposta (PF)</h4>
              <pre>[
  {
    "class": "RV",
    "currentPct": 35,
    "targetPct": 20,
    "difference": 15,
    "action": "Reduzir RV em 15pp, investindo em RF/Fundos."
  }
]</pre>
            </div>
          </div>

          <h2>📄 Relatórios</h2>

          <div class="endpoint">
            <div>
              <span class="method post">POST</span>
              <span class="path">/api/reports/generate</span>
            </div>
            <p class="description">Gerar relatório mensal em HTML</p>
            <div class="params">
              <h4>Body (JSON)</h4>
              <pre>{
  "clientId": "empresa_abc",
  "period": "2025-10",
  "notes": "Mês com crescimento de 15% em vendas."  // opcional
}</pre>
            </div>
            <div class="response">
              <h4>Resposta</h4>
              <pre>{
  "success": true,
  "html": "&lt;!DOCTYPE html&gt;..."
}</pre>
            </div>
          </div>

          <div class="endpoint">
            <div>
              <span class="method get">GET</span>
              <span class="path">/api/reports/view</span>
            </div>
            <p class="description">Visualizar relatório HTML gerado</p>
            <div class="params">
              <h4>Query Parameters</h4>
              <ul>
                <li><strong>clientId</strong> (obrigatório): ID do cliente</li>
                <li><strong>period</strong> (obrigatório): YYYY-MM</li>
              </ul>
            </div>
            <div class="note">
              <strong>💾 Exportar PDF:</strong> Abra a rota no navegador e use Ctrl+P ou Cmd+P para salvar como PDF.
            </div>
          </div>

          <h2>⚙️ Políticas de Investimento</h2>

          <div class="endpoint">
            <div>
              <span class="method post">POST</span>
              <span class="path">/api/policies/upsert</span>
            </div>
            <p class="description">Atualizar políticas de investimento</p>
            <div class="params">
              <h4>Body para PF</h4>
              <pre>{
  "clientId": "joao_pf",
  "data": {
    "targets": { "RF": 60, "RV": 20, "Fundos": 15, "Outros": 5 },
    "rule50_30_20": true
  }
}</pre>
              <h4>Body para PJ</h4>
              <pre>{
  "clientId": "empresa_abc",
  "data": {
    "cashPolicy": {
      "minRF": 70,
      "maxRV": 10,
      "maxIssuerPct": 30,
      "maxDurationDays": 365
    }
  }
}</pre>
            </div>
          </div>

          <div class="endpoint">
            <div>
              <span class="method get">GET</span>
              <span class="path">/api/policies</span>
            </div>
            <p class="description">Obter políticas configuradas</p>
            <div class="params">
              <h4>Query Parameters</h4>
              <ul>
                <li><strong>clientId</strong> (obrigatório): ID do cliente</li>
              </ul>
            </div>
          </div>

          <h2>🔐 Autenticação</h2>
          <p>Todos os endpoints requerem o header <code>X-API-KEY</code>. Exemplo:</p>
          <pre>curl -H "X-API-KEY: sua-chave-aqui" https://seu-app.replit.app/api/clients</pre>

          <div class="note" style="margin-top: 40px;">
            <strong>📚 Mais informações:</strong> Consulte o arquivo <code>replit.md</code> para detalhes sobre a arquitetura e como testar a aplicação.
          </div>
        </div>
      </body>
      </html>
    `;
    
    res.send(docsHtml);
  });

  // Register Open Finance routes
  registerOpenFinanceRoutes(app);
  
  // Register PJ routes
  registerPJRoutes(app);

  const httpServer = createServer(app);
  return httpServer;
}<|MERGE_RESOLUTION|>--- conflicted
+++ resolved
@@ -27,11 +27,6 @@
 } from "@shared/schema";
 import { z } from "zod";
 import { recordAuditEvent, listAuditLogs } from "./security/audit";
-<<<<<<< HEAD
-import { getLogger, updateRequestLoggerContext } from "./observability/logger";
-import { metricsRegistry } from "./observability/metrics";
-=======
->>>>>>> 151afb8c
 
 // Configure multer for file uploads
 const upload = multer({
@@ -196,13 +191,7 @@
           targetType: "session",
           metadata: { ip: req.ip },
         }).catch(err => {
-<<<<<<< HEAD
-          getLogger(req).error("Falha ao registrar auditoria de login", {
-            event: "audit.log",
-          }, err);
-=======
           console.error("Falha ao registrar auditoria de login:", err);
->>>>>>> 151afb8c
         });
       });
     } catch (error) {
@@ -238,13 +227,7 @@
         targetType: "session",
         metadata: { ip: req.ip },
       }).catch(err => {
-<<<<<<< HEAD
-        getLogger(req).error("Falha ao registrar auditoria de logout", {
-          event: "audit.log",
-        }, err);
-=======
         console.error("Falha ao registrar auditoria de logout:", err);
->>>>>>> 151afb8c
       });
     }
   });
@@ -494,13 +477,7 @@
         clientUsers: visibleClientUsers,
       });
     } catch (error) {
-<<<<<<< HEAD
-      getLogger(req).error("Erro ao montar diretório de usuários", {
-        event: "users.directory",
-      }, error);
-=======
       console.error("Erro ao montar diretório de usuários:", error);
->>>>>>> 151afb8c
       res.status(500).json({ error: error instanceof Error ? error.message : "Erro ao buscar usuários" });
     }
   });
@@ -511,8 +488,6 @@
       const limit = req.query.limit ? Number(req.query.limit) : 100;
       const logs = await listAuditLogs(currentUser, Number.isNaN(limit) ? 100 : limit);
       res.json({ logs });
-<<<<<<< HEAD
-=======
     } catch (error) {
       console.error("Erro ao buscar trilha de auditoria:", error);
       res.status(500).json({ error: error instanceof Error ? error.message : "Erro ao buscar auditoria" });
@@ -569,7 +544,6 @@
   app.get("/api/clients/:clientId", validateClientAccess, async (req, res) => {
     try {
       res.json(req.clientContext);
->>>>>>> 151afb8c
     } catch (error) {
       getLogger(req).error("Erro ao buscar trilha de auditoria", {
         event: "audit.list",
