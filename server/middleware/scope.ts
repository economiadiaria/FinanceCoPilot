import type { Request, Response, NextFunction } from "express";
import { storage } from "../storage";
import { getLogger, updateRequestLoggerContext } from "../observability/logger";

/**
 * Middleware de validação de scope (PF/PJ)
 * Garante isolamento total entre dados PF e PJ
 */
export function scopeRequired(requiredScope: "PF" | "PJ") {
  return async (req: Request, res: Response, next: NextFunction) => {
    try {
      // Verificar se está autenticado
      if (!req.session.userId) {
        return res.status(401).json({ error: "Não autenticado" });
      }

      // Obter clientId da query ou body
      const clientId = req.query.clientId as string || req.body?.clientId;
      
      if (!clientId) {
        return res.status(400).json({ error: "clientId é obrigatório" });
      }

      const client = await storage.getClient(clientId);
      if (!client) {
        return res.status(404).json({ error: "Cliente não encontrado" });
      }

      // Validar scope do cliente
      if (client.type !== requiredScope && client.type !== "BOTH") {
        return res.status(403).json({
          error: `Esta operação é permitida apenas para clientes ${requiredScope}`
        });
      }

      const user = req.authUser ?? (await storage.getUserById(req.session.userId));
      if (!user) {
        return res.status(401).json({ error: "Usuário não encontrado" });
      }

      if (client.organizationId !== user.organizationId) {
        return res.status(403).json({ error: "Cliente pertence a outra organização" });
      }

      // Consultores só podem acessar seus clientes
      if (user.role === "consultor" && !user.clientIds.includes(clientId)) {
        return res.status(403).json({ error: "Acesso negado a este cliente" });
      }

      // Cliente só pode acessar seus próprios dados
      if (user.role === "cliente" && !user.clientIds.includes(clientId)) {
        return res.status(403).json({ error: "Acesso negado" });
      }

      // Anexar informações do cliente na request para uso posterior
      req.clientContext = client;
      req.authUser = user;
<<<<<<< HEAD
      updateRequestLoggerContext(req, { clientId: client.clientId, userId: user.userId });
=======
>>>>>>> 2f63bae4

      next();
    } catch (error) {
      getLogger(req).error("Erro no middleware de scope", {
        event: "scope.validation",
        context: { requiredScope },
      }, error);
      res.status(500).json({ error: "Erro ao validar permissões" });
    }
  };
}

/**
 * Middleware simplificado que apenas verifica autenticação
 * mas permite acesso a qualquer tipo de cliente
 */
export async function validateClientAccess(req: Request, res: Response, next: NextFunction) {
  try {
    // Verificar se está autenticado
    if (!req.session.userId) {
      return res.status(401).json({ error: "Não autenticado" });
    }

    // Obter clientId
    const clientId = req.query.clientId as string || req.body?.clientId || req.params.clientId;
    
    if (!clientId) {
      return res.status(400).json({ error: "clientId é obrigatório" });
    }

    // Buscar cliente
    const client = await storage.getClient(clientId);
    if (!client) {
      return res.status(404).json({ error: "Cliente não encontrado" });
    }

    // Validar acesso do usuário
    const user = req.authUser ?? (await storage.getUserById(req.session.userId));
    if (!user) {
      return res.status(401).json({ error: "Usuário não encontrado" });
    }

    if (client.organizationId !== user.organizationId) {
      return res.status(403).json({ error: "Cliente pertence a outra organização" });
    }

    if (user.role === "consultor" && !user.clientIds.includes(clientId)) {
      return res.status(403).json({ error: "Acesso negado a este cliente" });
    }

    if (user.role === "cliente" && !user.clientIds.includes(clientId)) {
      return res.status(403).json({ error: "Acesso negado" });
    }

    // Anexar informações na request
    req.clientContext = client;
    req.authUser = user;
<<<<<<< HEAD
    updateRequestLoggerContext(req, { clientId: client.clientId, userId: user.userId });
=======
>>>>>>> 2f63bae4

    next();
  } catch (error) {
    getLogger(req).error("Erro ao validar acesso ao cliente", {
      event: "scope.access",
    }, error);
    res.status(500).json({ error: "Erro ao validar permissões" });
  }
}<|MERGE_RESOLUTION|>--- conflicted
+++ resolved
@@ -55,10 +55,6 @@
       // Anexar informações do cliente na request para uso posterior
       req.clientContext = client;
       req.authUser = user;
-<<<<<<< HEAD
-      updateRequestLoggerContext(req, { clientId: client.clientId, userId: user.userId });
-=======
->>>>>>> 2f63bae4
 
       next();
     } catch (error) {
@@ -116,10 +112,6 @@
     // Anexar informações na request
     req.clientContext = client;
     req.authUser = user;
-<<<<<<< HEAD
-    updateRequestLoggerContext(req, { clientId: client.clientId, userId: user.userId });
-=======
->>>>>>> 2f63bae4
 
     next();
   } catch (error) {
