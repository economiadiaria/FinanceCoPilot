import type { Request, Response, NextFunction } from "express";
import { storage } from "../storage";
<<<<<<< HEAD
import { getLogger, updateRequestLoggerContext } from "../observability/logger";
=======
>>>>>>> 2f63bae4

export function authMiddleware(req: Request, res: Response, next: NextFunction) {
  // Skip auth for public routes (already handled before this middleware)
  if (req.path.startsWith("/api/auth")) {
    return next();
  }

  // Check if user is authenticated via session
  if (!req.session.userId) {
    return res.status(401).json({ error: "Não autenticado. Faça login para continuar." });
  }

  storage.getUserById(req.session.userId)
    .then(user => {
      if (!user) {
        return res.status(401).json({ error: "Sessão inválida" });
      }
      req.authUser = user;
<<<<<<< HEAD
      updateRequestLoggerContext(req, { userId: user.userId });
      next();
    })
    .catch(error => {
      getLogger(req).error("Erro ao recuperar usuário da sessão", {
        event: "auth.session.lookup",
        context: { sessionUserId: req.session.userId },
      }, error);
=======
      next();
    })
    .catch(error => {
      console.error("Erro ao recuperar usuário da sessão:", error);
>>>>>>> 2f63bae4
      res.status(500).json({ error: "Erro ao validar sessão" });
    });
}<|MERGE_RESOLUTION|>--- conflicted
+++ resolved
@@ -1,9 +1,5 @@
 import type { Request, Response, NextFunction } from "express";
 import { storage } from "../storage";
-<<<<<<< HEAD
-import { getLogger, updateRequestLoggerContext } from "../observability/logger";
-=======
->>>>>>> 2f63bae4
 
 export function authMiddleware(req: Request, res: Response, next: NextFunction) {
   // Skip auth for public routes (already handled before this middleware)
@@ -22,21 +18,10 @@
         return res.status(401).json({ error: "Sessão inválida" });
       }
       req.authUser = user;
-<<<<<<< HEAD
-      updateRequestLoggerContext(req, { userId: user.userId });
-      next();
-    })
-    .catch(error => {
-      getLogger(req).error("Erro ao recuperar usuário da sessão", {
-        event: "auth.session.lookup",
-        context: { sessionUserId: req.session.userId },
-      }, error);
-=======
       next();
     })
     .catch(error => {
       console.error("Erro ao recuperar usuário da sessão:", error);
->>>>>>> 2f63bae4
       res.status(500).json({ error: "Erro ao validar sessão" });
     });
 }